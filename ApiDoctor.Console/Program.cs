/*
 * API Doctor
 * Copyright (c) Microsoft Corporation
 * All rights reserved. 
 * 
 * MIT License
 * 
 * Permission is hereby granted, free of charge, to any person obtaining a copy of 
 * this software and associated documentation files (the ""Software""), to deal in 
 * the Software without restriction, including without limitation the rights to use, 
 * copy, modify, merge, publish, distribute, sublicense, and/or sell copies of the
 * Software, and to permit persons to whom the Software is furnished to do so, 
 * subject to the following conditions:
 * 
 * The above copyright notice and this permission notice shall be included in all 
 * copies or substantial portions of the Software.
 * 
 * THE SOFTWARE IS PROVIDED *AS IS*, WITHOUT WARRANTY OF ANY KIND, EXPRESS OR IMPLIED, 
 * INCLUDING BUT NOT LIMITED TO THE WARRANTIES OF MERCHANTABILITY, FITNESS FOR A 
 * PARTICULAR PURPOSE AND NONINFRINGEMENT. IN NO EVENT SHALL THE AUTHORS OR COPYRIGHT 
 * HOLDERS BE LIABLE FOR ANY CLAIM, DAMAGES OR OTHER LIABILITY, WHETHER IN AN ACTION 
 * OF CONTRACT, TORT OR OTHERWISE, ARISING FROM, OUT OF OR IN CONNECTION WITH THE 
 * SOFTWARE OR THE USE OR OTHER DEALINGS IN THE SOFTWARE.
 */

namespace ApiDoctor.ConsoleApp
{
    using System;
    using System.Collections.Generic;
    using System.Diagnostics;
    using System.IO;
    using System.Linq;
    using System.Net;
    using System.Net.Http;
    using System.Runtime.InteropServices;
    using System.Text;
    using System.Text.RegularExpressions;
    using System.Threading.Tasks;
    using ApiDoctor.DocumentationGeneration;
    using ApiDoctor.Validation.Config;
    using ApiDoctor.Validation.OData.Transformation;
    using AppVeyor;
    using CommandLine;
    using Newtonsoft.Json;
    using Publishing.Html;
    using Publishing.Swagger;
    using Validation;
    using Validation.Error;
    using Validation.Http;
    using Validation.Json;
    using Validation.OData;
    using Validation.Params;
    using Validation.Writers;

    class Program
    {
        private const int ExitCodeFailure = 1;
        private const int ExitCodeSuccess = 0;
        private const int ParallelTaskCount = 5;

        public static readonly BuildWorkerApi BuildWorker = new BuildWorkerApi();
        public static AppConfigFile CurrentConfiguration { get; private set; }

        // Set to true to disable returning an error code when the app exits.
        private static bool IgnoreErrors { get; set; }

        private static List<UndocumentedPropertyWarning> DiscoveredUndocumentedProperties = new List<UndocumentedPropertyWarning>();

        static void Main(string[] args)
        {
            Logging.ProviderLogger(new ConsoleAppLogger());

            FancyConsole.WriteLine(ConsoleColor.Green, "API Doctor, version {0}", System.Reflection.Assembly.GetExecutingAssembly().GetName().Version);
            FancyConsole.WriteLine();
            if (args.Length > 0)
                FancyConsole.WriteLine("Command line: " + args.ComponentsJoinedByString(" "));

            try
            {
                Parser.Default.ParseArguments<PrintOptions, CheckLinkOptions, BasicCheckOptions, CheckAllLinkOptions, CheckServiceOptions, PublishOptions, PublishMetadataOptions, CheckMetadataOptions, FixDocsOptions, GenerateDocsOptions, AboutOptions>(args)
                        .WithParsed<BaseOptions>((options) =>
                        {
                            IgnoreErrors = options.IgnoreErrors;
#if DEBUG
                            if (options.AttachDebugger == 1)
                            {
                                Debugger.Launch();
                            }
#endif

                            SetStateFromOptions(options);
                        })    
                        .MapResult(
                            (PrintOptions options) => RunInvokedMethodAsync(options),
                            (CheckLinkOptions options) => RunInvokedMethodAsync(options),
                            (BasicCheckOptions options) => RunInvokedMethodAsync(options),
                            (CheckAllLinkOptions options) => RunInvokedMethodAsync(options),
                            (CheckServiceOptions options) => RunInvokedMethodAsync(options),
                            (PublishOptions options) => RunInvokedMethodAsync(options),
                            (PublishMetadataOptions options) => RunInvokedMethodAsync(options),
                            (CheckMetadataOptions options) => RunInvokedMethodAsync(options),
                            (FixDocsOptions options) => RunInvokedMethodAsync(options),
                            (GenerateDocsOptions options) => RunInvokedMethodAsync(options),
                            (AboutOptions options) => RunInvokedMethodAsync(options),
                            (errors) =>
                                    {
                                        FancyConsole.WriteLine(ConsoleColor.Red, "COMMAND LINE PARSE ERROR");
                                        Exit(failure: true);
                                        return Task.FromResult(default(BaseOptions));
                                    })
                        .Wait();
            }
            catch (Exception ex)
            {
                FancyConsole.WriteLine(FancyConsole.ConsoleErrorColor, "Uncaught exception is causing a crash: {0}", ex);
                Exit(failure: true, customExitCode: 40);
            }
        }

        private static void SetStateFromOptions(BaseOptions verbOptions)
        {
            if (!string.IsNullOrEmpty(verbOptions.AppVeyorServiceUrl))
            {
                BuildWorker.UrlEndPoint = new Uri(verbOptions.AppVeyorServiceUrl);
            }

            var commandOptions = verbOptions as DocSetOptions;
            if (null != commandOptions)
            {
                FancyConsole.WriteVerboseOutput = commandOptions.EnableVerboseOutput;
            }

            var checkOptions = verbOptions as BasicCheckOptions;
            if (null != checkOptions)
            {
                if ((!string.IsNullOrEmpty(checkOptions.FilesChangedFromOriginalBranch)) || (verbOptions is GenerateSnippetsOptions))
                {
                    if (string.IsNullOrEmpty(checkOptions.GitExecutablePath))
                    {
                        var foundPath = GitHelper.FindGitLocation();
                        if (null == foundPath)
                        {
                            FancyConsole.WriteLine(FancyConsole.ConsoleErrorColor, "To use changes-since-branch-only, git-path must be specified.");
                            Exit(failure: true, customExitCode: 41);
                        }
                        else
                        {
                            FancyConsole.WriteLine(FancyConsole.ConsoleDefaultColor, $"Using GIT executable: {foundPath}");
                            checkOptions.GitExecutablePath = foundPath;
                        }

                    }
                }
            }

            FancyConsole.LogFileName = verbOptions.LogFile;
        }

        public static void LoadCurrentConfiguration(DocSetOptions options)
        {
            if (CurrentConfiguration != null)
                return;

            if (null != options)
            {
                var configurationFiles = DocSet.TryLoadConfigurationFiles<AppConfigFile>(options.DocumentationSetPath);
                CurrentConfiguration = configurationFiles.FirstOrDefault();
                if (null != CurrentConfiguration)
                    Console.WriteLine("Using configuration file: {0}", CurrentConfiguration.SourcePath);
            }
        }
        private static async Task RunInvokedMethodAsync(BaseOptions options)
        {
            var issues = new IssueLogger()
            {
#if DEBUG
                DebugLine = options.AttachDebugger,
#endif
            };

            if (!options.HasRequiredProperties(out var missingProps))
            {
                issues.Error(ValidationErrorCode.MissingRequiredArguments, $"Command line is missing required arguments: {missingProps.ComponentsJoinedByString(", ")}");
                await WriteOutErrorsAndFinishTestAsync(issues, options.SilenceWarnings, printFailuresOnly: options.PrintFailuresOnly);
                Exit(failure: true);
            }

            LoadCurrentConfiguration(options as DocSetOptions);

            bool returnSuccess = true;

            switch (options)
            {
                case PrintOptions o:
                    await PrintDocInformationAsync(o, issues);
                    break;
                case CheckAllLinkOptions o:
                    returnSuccess = await CheckDocsAllAsync(o, issues);
                    break;
                case CheckServiceOptions o:
                    returnSuccess = await CheckServiceAsync(o, issues);
                    break;
                case GenerateDocsOptions o:
                    returnSuccess = await GenerateDocsAsync(o);
                    break;
                case FixDocsOptions o:
                    returnSuccess = await FixDocsAsync(o, issues);
                    break;
                case CheckLinkOptions o:
                    returnSuccess = await CheckLinksAsync(o, issues);
                    break;
                case BasicCheckOptions o:
                    returnSuccess = await CheckDocsAsync(o, issues);
                    break;
                case PublishOptions o:
                    returnSuccess = await PublishDocumentationAsync(o, issues);
                    break;
                case PublishMetadataOptions o:
                    returnSuccess = await PublishMetadataAsync(o, issues);
                    break;
                case CheckMetadataOptions o:
                    await CheckServiceMetadataAsync(o, issues);
                    break;
<<<<<<< HEAD
                case AboutOptions o:
=======
                case CommandLineOptions.VerbGenerateSnippets:
                    returnSuccess = await GenerateSnippetsAsync((GenerateSnippetsOptions)options, issues);
                    break;
                case CommandLineOptions.VerbAbout:
>>>>>>> aeeac95c
                    PrintAboutMessage();
                    Exit(failure: false);
                    break;
            }

            WriteMessages(
                issues,
                options.IgnoreWarnings,
                indent: "  ",
                printUnusedSuppressions: options is CheckAllLinkOptions);

            if (returnSuccess)
            {
                if ((issues.Errors.Any() && !options.IgnoreErrors) ||
                    (issues.Warnings.Any() && !options.IgnoreWarnings))
                {
                    returnSuccess = false;
                }
            }

            Exit(failure: !returnSuccess);
        }

        /// <summary>
        /// Perform all of the local documentation based checks. This is the "compile"
        /// command for the documentation that verifies that everything is clean inside the 
        /// documentation itself.
        /// </summary>
        /// <param name="options"></param>
        /// <returns></returns>
        private static async Task<bool> CheckDocsAllAsync(CheckLinkOptions options, IssueLogger issues)
        {
            var docset = await GetDocSetAsync(options, issues);

            if (null == docset)
                return false;

            var checkLinksResult = await CheckLinksAsync(options, issues, docset);
            var checkDocsResults = await CheckDocsAsync(options, issues, docset);

            var publishOptions = new PublishMetadataOptions();
            var publishResult = await PublishMetadataAsync(publishOptions, issues, docset);

            return checkLinksResult && checkDocsResults && publishResult;
        }

        private static void PrintAboutMessage()
        {
            FancyConsole.WriteLine();
            FancyConsole.WriteLine(ConsoleColor.Cyan, "apidoc.exe - API Documentation Test Tool");
            FancyConsole.WriteLine(ConsoleColor.Cyan, "Copyright (c) 2018 Microsoft Corporation");
            FancyConsole.WriteLine();
            FancyConsole.WriteLine(ConsoleColor.Cyan, "For more information see http://github.com/onedrive/apidoctor");
            FancyConsole.WriteLine();
        }


        /// <summary>
        /// Create and return a document set based on input options
        /// </summary>
        /// <param name="options"></param>
        /// <returns></returns>
        private static Task<DocSet> GetDocSetAsync(DocSetOptions options, IssueLogger issues)
        {
            FancyConsole.VerboseWriteLine("Opening documentation from {0}", options.DocumentationSetPath);
            DocSet set = null;
            try
            {
                set = new DocSet(options.DocumentationSetPath, writeFixesBackToDisk: options is FixDocsOptions);
            }
            catch (System.IO.FileNotFoundException ex)
            {
                FancyConsole.WriteLine(FancyConsole.ConsoleErrorColor, ex.Message);
                Exit(failure: true);
                return Task.FromResult<DocSet>(null);
            }

            FancyConsole.VerboseWriteLine("Scanning documentation files...");

            string tagsToInclude;
            if (null == options.PageParameterDict || !options.PageParameterDict.TryGetValue("tags", out tagsToInclude))
            {
                tagsToInclude = String.Empty;
            }

            DateTimeOffset start = DateTimeOffset.Now;
            set.ScanDocumentation(tagsToInclude, issues);
            DateTimeOffset end = DateTimeOffset.Now;
            TimeSpan duration = end.Subtract(start);

            FancyConsole.WriteLine($"Took {duration.TotalSeconds} to parse {set.Files.Length} source files.");
            return Task.FromResult<DocSet>(set);
        }

        public static void RecordWarning(string format, params object[] variables)
        {
            var message = string.Format(format, variables);
            FancyConsole.WriteLine(FancyConsole.ConsoleWarningColor, message);
            Task.Run(() => BuildWorker.AddMessageAsync(message, MessageCategory.Warning));
        }

        public static void RecordError(string format, params object[] variables)
        {
            var message = string.Format(format, variables);
            FancyConsole.WriteLine(FancyConsole.ConsoleErrorColor, message);
            Task.Run(() => BuildWorker.AddMessageAsync(message, MessageCategory.Error));
        }

        /// <summary>
        /// Output information about the document set to the console
        /// </summary>
        /// <param name="options"></param>
        /// <param name="docset"></param>
        /// <returns></returns>
        private static async Task PrintDocInformationAsync(PrintOptions options, IssueLogger issues, DocSet docset = null)
        {
            docset = docset ?? await GetDocSetAsync(options, issues);
            if (null == docset)
            {
                return;
            }

            if (options.PrintFiles)
            {
                await PrintFilesAsync(options, docset, issues);
            }
            if (options.PrintResources)
            {
                await PrintResourcesAsync(options, docset, issues);
            }
            if (options.PrintMethods)
            {
                await PrintMethodsAsync(options, docset, issues);
            }
            if (options.PrintAccounts)
            {
                PrintAccountsAsync(options, docset);
            }
        }

        #region Print verb commands
        /// <summary>
        /// Prints a list of the documentation files in a docset to the console.
        /// </summary>
        /// <param name="options"></param>
        /// <param name="docset"></param>
        /// <returns></returns>
        private static async Task PrintFilesAsync(DocSetOptions options, DocSet docset, IssueLogger issues)
        {
            docset = docset ?? await GetDocSetAsync(options, issues);
            if (null == docset)
                return;


            if (null == docset)
                return;

            FancyConsole.WriteLine();
            FancyConsole.WriteLine(FancyConsole.ConsoleHeaderColor, "Documentation files");

            string format = null;
            if (options.EnableVerboseOutput)
            {
                format = "{1} (resources: {2}, methods: {3})";
            }
            else
            {
                format = "{0} (r:{2}, m:{3})";
            }

            foreach (var file in docset.Files)
            {
                ConsoleColor color = FancyConsole.ConsoleSuccessColor;
                if (file.Resources.Length == 0 && file.Requests.Length == 0)
                    color = FancyConsole.ConsoleWarningColor;

                FancyConsole.WriteLineIndented("  ", color, format, file.DisplayName, file.FullPath, file.Resources.Length, file.Requests.Length);
            }
        }

        /// <summary>
        /// Print a list of the resources detected in the documentation set to the console.
        /// </summary>
        private static async Task PrintResourcesAsync(DocSetOptions options, DocSet docset, IssueLogger issues)
        {
            docset = docset ?? await GetDocSetAsync(options, issues);
            if (null == docset)
                return;

            FancyConsole.WriteLine();
            FancyConsole.WriteLine(FancyConsole.ConsoleHeaderColor, "Defined resources:");
            FancyConsole.WriteLine();

            var sortedResources = docset.Resources.OrderBy(x => x.Name);

            foreach (var resource in sortedResources)
            {
                if (options.EnableVerboseOutput)
                {
                    string metadata = JsonConvert.SerializeObject(resource.OriginalMetadata);
                    FancyConsole.Write("  ");
                    FancyConsole.Write(FancyConsole.ConsoleHeaderColor, resource.Name);
                    FancyConsole.WriteLine(" flags: {1}", resource.Name, metadata);
                }
                else
                {
                    FancyConsole.WriteLineIndented("  ", FancyConsole.ConsoleHeaderColor, resource.Name);
                }

                FancyConsole.WriteLineIndented("    ", FancyConsole.ConsoleCodeColor, resource.ExampleText);
                FancyConsole.WriteLine();
            }
        }

        /// <summary>
        /// Print a list of the methods (request/responses) discovered in the documentation to the console.
        /// </summary>
        private static async Task PrintMethodsAsync(DocSetOptions options, DocSet docset, IssueLogger issues)
        {
            docset = docset ?? await GetDocSetAsync(options, issues);
            if (null == docset)
                return;

            FancyConsole.WriteLine();
            FancyConsole.WriteLine(FancyConsole.ConsoleHeaderColor, "Defined methods:");
            FancyConsole.WriteLine();

            foreach (var method in docset.Methods)
            {
                FancyConsole.WriteLine(FancyConsole.ConsoleHeaderColor, "Method '{0}' in file '{1}'", method.Identifier, method.SourceFile.DisplayName);

                var requestMetadata = options.EnableVerboseOutput ? JsonConvert.SerializeObject(method.RequestMetadata) : string.Empty;
                FancyConsole.WriteLineIndented("  ", FancyConsole.ConsoleSubheaderColor, "Request: {0}", requestMetadata);
                FancyConsole.WriteLineIndented("    ", FancyConsole.ConsoleCodeColor, method.Request);

                if (options.EnableVerboseOutput)
                {
                    FancyConsole.WriteLine();
                    var responseMetadata = JsonConvert.SerializeObject(method.ExpectedResponseMetadata);
                    FancyConsole.WriteLineIndented("  ", FancyConsole.ConsoleSubheaderColor, "Expected Response: {0}", responseMetadata);
                    FancyConsole.WriteLineIndented("    ", FancyConsole.ConsoleCodeColor, method.ExpectedResponse);
                    FancyConsole.WriteLine();
                }
                FancyConsole.WriteLine();
            }
        }

        private static void PrintAccountsAsync(PrintOptions options, DocSet docset)
        {
            var accounts = Program.CurrentConfiguration.Accounts;
            foreach (var account in accounts)
            {
                FancyConsole.WriteLine($"{account.Name} = {account.BaseUrl}");
            }
        }


        #endregion


        /// <summary>
        /// Verifies that all markdown links inside the documentation are valid. Prints warnings
        /// to the console for any invalid links. Also checks for orphaned documents.
        /// </summary>
        /// <param name="options"></param>
        /// <param name="docs"></param>
        private static async Task<bool> CheckLinksAsync(CheckLinkOptions options, IssueLogger issues, DocSet docs = null)
        {
            const string testName = "Check-links";
            var docset = docs ?? await GetDocSetAsync(options, issues);

            if (null == docset)
                return false;


            string[] interestingFiles = null;
            if (!string.IsNullOrEmpty(options.FilesChangedFromOriginalBranch))
            {
                GitHelper helper = new GitHelper(options.GitExecutablePath, options.DocumentationSetPath);
                interestingFiles = helper.FilesChangedFromBranch(options.FilesChangedFromOriginalBranch);
            }

            TestReport.StartTest(testName);

            docset.ValidateLinks(options.EnableVerboseOutput, interestingFiles, issues, options.RequireFilenameCaseMatch, options.IncludeOrphanPageWarning);

            foreach (var error in issues.Issues)
            {
                MessageCategory category;
                if (error.IsWarning)
                {
                    category = MessageCategory.Warning;
                }
                else if (error.IsError)
                {
                    category = MessageCategory.Error;
                }
                else
                {
                    if (!FancyConsole.WriteVerboseOutput)
                    {
                        continue;
                    }

                    category = MessageCategory.Information;
                }

                string message = string.Format("{1}: {0}", error.Message.FirstLineOnly(), error.Code);
                await TestReport.LogMessageAsync(message, category);
            }

            return await WriteOutErrorsAndFinishTestAsync(issues, options.SilenceWarnings, successMessage: "No link errors detected.", testName: testName, printFailuresOnly: options.PrintFailuresOnly);
        }

        /// <summary>
        /// Find the first instance of a method with a particular name in the docset.
        /// </summary>
        /// <param name="docset"></param>
        /// <param name="methodName"></param>
        /// <returns></returns>
        private static MethodDefinition LookUpMethod(DocSet docset, string methodName)
        {
            var query = from m in docset.Methods
                        where m.Identifier.Equals(methodName, StringComparison.OrdinalIgnoreCase)
                        select m;

            return query.FirstOrDefault();
        }

        /// <summary>
        /// Returns a collection of methods matching the string query. This can either be the
        /// literal name of the method of a wildcard match for the method name.
        /// </summary>
        /// <param name="docs"></param>
        /// <param name="query"></param>
        /// <returns></returns>
        private static MethodDefinition[] FindMethods(DocSet docs, string wildcardPattern)
        {
            var query = from m in docs.Methods
                        where m.Identifier.IsWildcardMatch(wildcardPattern)
                        select m;
            return query.ToArray();
        }

        /// <summary>
        /// Perform internal consistency checks on the documentation, including verify that 
        /// code blocks have proper formatting, that resources are used properly, and that expected
        /// responses and examples conform to the resource definitions.
        /// </summary>
        /// <param name="options"></param>
        /// <param name="docs"></param>
        /// <returns></returns>
        private static async Task<bool> CheckDocsAsync(BasicCheckOptions options, IssueLogger issues, DocSet docs = null)
        {
            var docset = docs ?? await GetDocSetAsync(options, issues);
            if (null == docset)
                return false;

            FancyConsole.WriteLine();

            var resultStructure = await CheckDocStructure(options, docset, issues);

            var resultMethods = await CheckMethodsAsync(options, docset, issues);
            CheckResults resultExamples = new CheckResults();
            if (string.IsNullOrEmpty(options.MethodName))
            {
                resultExamples = await CheckExamplesAsync(options, docset, issues);
            }

            var combinedResults = resultMethods + resultExamples + resultStructure;

            if (options.IgnoreWarnings)
            {
                combinedResults.ConvertWarningsToSuccess();
            }

            combinedResults.PrintToConsole();

            return combinedResults.FailureCount == 0;
        }

        private static async Task<CheckResults> CheckDocStructure(BasicCheckOptions options, DocSet docset, IssueLogger issues)
        {
            var results = new CheckResults();

            TestReport.StartTest("Verify document structure");
            foreach (var doc in docset.Files)
            {
                doc.CheckDocumentStructure(issues.For(doc.DisplayName));
            }

            await WriteOutErrorsAndFinishTestAsync(issues, options.SilenceWarnings, "    ", "Passed.", false, "Verify document structure", "Warnings detected", "Errors detected", printFailuresOnly: options.PrintFailuresOnly);
            results.IncrementResultCount(issues.Issues);

            return results;
        }

        /// <summary>
        /// Perform an internal consistency check on the examples defined in the documentation. Prints
        /// the results of the tests to the console.
        /// </summary>
        /// <param name="options"></param>
        /// <param name="docset"></param>
        /// <returns></returns>
        private static async Task<CheckResults> CheckExamplesAsync(BasicCheckOptions options, DocSet docset, IssueLogger issues)
        {
            var results = new CheckResults();

            foreach (var doc in docset.Files)
            {
                if (doc.Examples.Length == 0)
                {
                    continue;
                }

                var exampleIssues = issues.For(doc.DisplayName);
                FancyConsole.WriteLine(FancyConsole.ConsoleHeaderColor, "Checking examples in \"{0}\"...", doc.DisplayName);

                foreach (var example in doc.Examples)
                {
                    if (example.Metadata == null)
                        continue;
                    if (example.Language != CodeLanguage.Json)
                        continue;

                    var testName = string.Format("check-example: {0}", example.Metadata.MethodName?.FirstOrDefault(), example.Metadata.ResourceType);
                    TestReport.StartTest(testName, doc.DisplayName);

                    docset.ResourceCollection.ValidateJsonExample(example.Metadata, example.SourceExample, exampleIssues, new ValidationOptions { RelaxedStringValidation = options.RelaxStringTypeValidation ?? true });

                    await WriteOutErrorsAndFinishTestAsync(exampleIssues, options.SilenceWarnings, "   ", "Passed.", false, testName, "Warnings detected", "Errors detected", printFailuresOnly: options.PrintFailuresOnly);
                    results.IncrementResultCount(exampleIssues.Issues);
                }
            }

            return results;
        }

        /// <summary>
        /// Performs an internal consistency check on the methods (requests/responses) in the documentation.
        /// Prints the results of the tests to the console.
        /// </summary>
        /// <param name="options"></param>
        /// <param name="docset"></param>
        /// <returns></returns>
        private static async Task<CheckResults> CheckMethodsAsync(BasicCheckOptions options, DocSet docset, IssueLogger issues)
        {
            MethodDefinition[] methods = FindTestMethods(options, docset);
            CheckResults results = new CheckResults();

            foreach (var method in methods)
            {
                var methodIssues = issues.For(method.Identifier);
                var testName = "API Request: " + method.Identifier;

                TestReport.StartTest(testName, method.SourceFile.DisplayName, skipPrintingHeader: options.PrintFailuresOnly);

                if (method.ExpectedResponse == null)
                {
                    methodIssues.Error(ValidationErrorCode.UnpairedRequest, "Unable to locate the corresponding response for this method. Missing or incorrect code block annotation.");
                    await TestReport.FinishTestAsync(testName, TestOutcome.Failed, "No response was paired with this request.", printFailuresOnly: options.PrintFailuresOnly);
                    results.FailureCount++;
                    continue;
                }

                HttpResponse expectedResponse;
                HttpParser.TryParseHttpResponse(method.ExpectedResponse, out expectedResponse, methodIssues);
                if (expectedResponse != null)
                {
                    method.ValidateResponse(expectedResponse, null, null, methodIssues, new ValidationOptions { RelaxedStringValidation = options.RelaxStringTypeValidation ?? true });
                }
                await WriteOutErrorsAndFinishTestAsync(methodIssues, options.SilenceWarnings, "   ", "Passed.", false, testName, "Warnings detected", "Errors detected", printFailuresOnly: options.PrintFailuresOnly);
                results.IncrementResultCount(methodIssues.Issues);
            }

            return results;
        }

        /// <summary>
        /// Parse the command line parameters into a set of methods that match the command line parameters.
        /// </summary>
        /// <param name="options"></param>
        /// <param name="docset"></param>
        /// <returns></returns>
        private static MethodDefinition[] FindTestMethods(BasicCheckOptions options, DocSet docset)
        {
            MethodDefinition[] methods = null;
            if (!string.IsNullOrEmpty(options.FilesChangedFromOriginalBranch))
            {
                GitHelper helper = new GitHelper(options.GitExecutablePath, options.DocumentationSetPath);
                var changedFiles = helper.FilesChangedFromBranch(options.FilesChangedFromOriginalBranch);
                List<MethodDefinition> foundMethods = new List<MethodDefinition>();
                foreach (var filePath in changedFiles)
                {
                    var file = docset.LookupFileForPath(filePath);
                    if (null != file)
                        foundMethods.AddRange(file.Requests);
                }
                return foundMethods.ToArray();
            }
            else if (!string.IsNullOrEmpty(options.MethodName))
            {
                methods = FindMethods(docset, options.MethodName);
                if (null == methods || methods.Length == 0)
                {
                    FancyConsole.WriteLine(FancyConsole.ConsoleErrorColor, "Unable to locate method '{0}' in docset.", options.MethodName);
                    Exit(failure: true);
                }
            }
            else if (!string.IsNullOrEmpty(options.FileName))
            {
                var selectedFileQuery = FilesMatchingFilter(docset, options.FileName);
                if (!selectedFileQuery.Any())
                {
                    FancyConsole.WriteLine(FancyConsole.ConsoleErrorColor, "Unable to locate file matching '{0}' in docset.", options.FileName);
                    Exit(failure: true);
                }

                List<MethodDefinition> foundMethods = new List<MethodDefinition>();
                foreach (var docFile in selectedFileQuery)
                {
                    foundMethods.AddRange(docFile.Requests);
                }
                methods = foundMethods.ToArray();
            }
            else
            {
                methods = docset.Methods;
            }
            return methods;
        }

        /// <summary>
        /// Return a set of files matching a given wildcard filter
        /// </summary>
        /// <param name="docset"></param>
        /// <param name="filter"></param>
        /// <returns></returns>
        private static IEnumerable<DocFile> FilesMatchingFilter(DocSet docset, string filter)
        {
            return from f in docset.Files
                   where f.DisplayName.IsWildcardMatch(filter)
                   select f;
        }


        /// <summary>
        /// Print a collection of ValidationError objects to the console. Also shuts down the test runner
        /// for the current test.
        /// </summary>
        /// <param name="errors"></param>
        /// <param name="silenceWarnings"></param>
        /// <param name="indent"></param>
        /// <param name="successMessage"></param>
        /// <param name="endLineBeforeWriting"></param>
        /// <param name="testName"></param>
        /// <param name="warningsMessage"></param>
        /// <param name="errorsMessage"></param>
        /// <returns></returns>
        private static async Task<bool> WriteOutErrorsAndFinishTestAsync(IssueLogger issues, bool silenceWarnings, string indent = "", string successMessage = null, bool endLineBeforeWriting = false, string testName = null, string warningsMessage = null, string errorsMessage = null, bool printFailuresOnly = false)
        {
            string writeMessageHeader = null;
            if (printFailuresOnly)
            {
                writeMessageHeader = $"Test {testName} results:";
            }

            WriteMessages(issues, silenceWarnings, indent, endLineBeforeWriting, beforeWriteHeader: writeMessageHeader);

            TestOutcome outcome = TestOutcome.None;
            string outputMessage = null;

            var errorMessages = issues.Issues.Where(x => x.IsError);
            var warningMessages = issues.Issues.Where(x => x.IsWarning);

            if (errorMessages.Any())
            {
                // Write failure message
                var singleError = errorMessages.First();
                if (errorMessages.Count() == 1)
                    outputMessage = singleError.Message.FirstLineOnly();
                else
                    outputMessage = "Multiple errors occured.";

                outcome = TestOutcome.Failed;
            }
            else if (!silenceWarnings && warningMessages.Any())
            {
                // Write warning message
                var singleWarning = warningMessages.First();
                if (warningMessages.Count() == 1)
                    outputMessage = singleWarning.Message.FirstLineOnly();
                else
                    outputMessage = "Multiple warnings occured.";
                outcome = TestOutcome.Passed;
            }
            else
            {
                // write success message!
                outputMessage = successMessage;
                outcome = TestOutcome.Passed;
            }

            // Record this test's outcome in the build worker API
            if (null != testName)
            {
                var errorMessage = (from e in issues.Issues select e.ErrorText).ComponentsJoinedByString("\r\n");
                await TestReport.FinishTestAsync(testName, outcome, outputMessage, stdOut: errorMessage, printFailuresOnly: printFailuresOnly);
            }

            return outcome == TestOutcome.Passed;
        }

        /// <summary>
        /// Prints ValidationError messages to the console, optionally excluding warnings and messages.
        /// </summary>
        private static void WriteMessages(
            IssueLogger issues,
            bool errorsOnly = false,
            string indent = "",
            bool endLineBeforeWriting = false,
            string beforeWriteHeader = null,
            bool printUnusedSuppressions = false)
        {
            bool writtenHeader = false;
            foreach (var error in issues.Issues.OrderBy(err => err.IsWarningOrError).ThenBy(err => err.IsError).ThenBy(err => err.Source))
            {
                RecordUndocumentedProperties(error);

                // Skip messages if verbose output is off
                if (!error.IsWarning && !error.IsError && !FancyConsole.WriteVerboseOutput)
                {
                    continue;
                }

                // Skip warnings if silence warnings is enabled.
                if (errorsOnly && !error.IsError)
                {
                    continue;
                }

                if (endLineBeforeWriting)
                {
                    FancyConsole.WriteLine();
                }

                if (!writtenHeader && beforeWriteHeader != null)
                {
                    writtenHeader = true;
                    FancyConsole.WriteLine(beforeWriteHeader);
                }

                WriteValidationError(indent, error);
            }

            var usedSuppressions = issues.UsedSuppressions;
            if (usedSuppressions.Count > 0)
            {
                FancyConsole.WriteLine(ConsoleColor.DarkYellow, $"{usedSuppressions.Count} issues were suppressed with manual overrides in the docs.");
            }

            if (printUnusedSuppressions)
            {
                var unusedSuppressions = issues.UnusedSuppressions;
                if (unusedSuppressions.Count > 0)
                {
                    FancyConsole.WriteLine(ConsoleColor.Cyan, "Validation suppressions found that weren't used. Please remove:");
                    foreach (var sup in unusedSuppressions)
                    {
                        FancyConsole.WriteLineIndented("  ", ConsoleColor.Cyan, sup);
                    }
                }
            }

            int warningCount = issues.Issues.Count(issue => issue.IsWarning);
            int errorCount = issues.Issues.Count(iss => iss.IsError);

            var color = ConsoleColor.Green;
            var status = "PASSED";
            if (warningCount > 0)
            {
                color = ConsoleColor.Yellow;
                status = "FAILED with warnings";
                FancyConsole.WriteLine(color, $"{warningCount} warnings");
            }

            if (errorCount > 0)
            {
                color = ConsoleColor.Red;
                status = "FAILED with errors";
                FancyConsole.WriteLine(color, $"{errorCount} errors");
            }

            FancyConsole.WriteLine(color, status);
        }

        private static void RecordUndocumentedProperties(ValidationError error)
        {
            if (error is UndocumentedPropertyWarning)
            {
                DiscoveredUndocumentedProperties.Add((UndocumentedPropertyWarning)error);
            }
            else if (error.InnerErrors != null && error.InnerErrors.Any())
            {
                foreach (var innerError in error.InnerErrors)
                {
                    RecordUndocumentedProperties(innerError);
                }
            }
        }

        /// <summary>
        /// Prints a formatted ValidationError object to the console.
        /// </summary>
        /// <param name="indent"></param>
        /// <param name="error"></param>
        internal static void WriteValidationError(string indent, ValidationError error)
        {
            ConsoleColor color;
            if (error.IsWarning)
            {
                color = FancyConsole.ConsoleWarningColor;
            }
            else if (error.IsError)
            {
                color = FancyConsole.ConsoleErrorColor;
            }
            else
            {
                color = FancyConsole.ConsoleDefaultColor;
            }

            FancyConsole.WriteLineIndented(indent, color, error.ErrorText);
            FancyConsole.WriteLine();
        }

        /// <summary>
        /// Executes the remote service tests defined in the documentation. This is similar to CheckDocs, expect
        /// that the actual requests come from the service instead of the documentation. Prints the errors to 
        /// the console.
        /// </summary>
        /// <param name="options"></param>
        /// <returns></returns>
        private static async Task<bool> CheckServiceAsync(CheckServiceOptions options, IssueLogger issues)
        {
            // See if we're supposed to run check-service on this branch (assuming we know what branch we're running on)
            if (!string.IsNullOrEmpty(options.BranchName))
            {
                string[] validBranches = null;
                if (null != CurrentConfiguration)
                    validBranches = CurrentConfiguration.CheckServiceEnabledBranches;

                if (null != validBranches && !validBranches.Contains(options.BranchName))
                {
                    RecordWarning("Aborting check-service run. Branch \"{0}\" wasn't in the checkServiceEnabledBranches configuration list.", options.BranchName);
                    return true;
                }
            }

            // Configure HTTP request logging
            Validation.HttpLog.HttpLogGenerator httpLogging = null;
            if (!string.IsNullOrEmpty(options.HttpLoggerOutputPath))
            {
                httpLogging = new Validation.HttpLog.HttpLogGenerator(options.HttpLoggerOutputPath);
                httpLogging.InitializePackage();
                HttpRequest.HttpLogSession = httpLogging;
            }

            var docset = await GetDocSetAsync(options, issues);
            if (null == docset)
            {
                return false;
            }

            FancyConsole.WriteLine();

            if (!string.IsNullOrEmpty(options.ODataMetadataLevel))
            {
                ValidationConfig.ODataMetadataLevel = options.ODataMetadataLevel;
            }

            if (options.FoundAccounts == null || !options.FoundAccounts.Any(x => x.Enabled))
            {
                RecordError("No account was found. Cannot connect to the service.");
                return false;
            }

            IServiceAccount secondaryAccount = null;
            if (options.SecondaryAccountName != null)
            {
                var secondaryAccounts = options.FoundAccounts.Where(
                    x => options.SecondaryAccountName.Equals(x.Name));
                secondaryAccount = secondaryAccounts.FirstOrDefault();
            }

            var accountsToProcess =
                options.FoundAccounts.Where(
                    x => string.IsNullOrEmpty(options.AccountName)
                        ? x.Enabled
                        : options.AccountName.Equals(x.Name));

            if (!accountsToProcess.Any())
            {
                Console.WriteLine("No accounts were selected.");
            }

            var methods = FindTestMethods(options, docset);

            Dictionary<string, CheckResults> results = new Dictionary<string, CheckResults>();
            foreach (var account in accountsToProcess)
            {
                // if the service root URL is also provided, override the account URL
                if (!string.IsNullOrEmpty(options.ServiceRootUrl))
                {
                    account.OverrideBaseUrl(options.ServiceRootUrl);
                }

                var accountResults = await CheckMethodsForAccountAsync(options, account, secondaryAccount, methods, docset);
                if (null != accountResults)
                {
                    results[account.Name] = accountResults;
                }
            }

            // Disable http logging
            if (null != httpLogging)
            {
                HttpRequest.HttpLogSession = null;
                httpLogging.ClosePackage();
            }

            // Print out account summary if multiple accounts were used
            foreach (var key in results.Keys)
            {
                FancyConsole.Write("Account {0}: ", key);
                results[key].PrintToConsole(false);
            }

            // Print out undocumented properties, if any where found.
            WriteUndocumentedProperties();

            return !results.Values.Any(x => x.WereFailures);
        }

        private static void WriteUndocumentedProperties()
        {
            // Collapse all the properties we've discovered down into an easy-to-digest list of properties and resources
            Dictionary<string, HashSet<string>> undocumentedProperties = new Dictionary<string, HashSet<string>>();
            foreach (var props in DiscoveredUndocumentedProperties)
            {
                HashSet<string> foundPropertiesOnResource;
                if (props.ResourceName != null)
                {
                    if (!undocumentedProperties.TryGetValue(props.ResourceName, out foundPropertiesOnResource))
                    {
                        foundPropertiesOnResource = new HashSet<string>();
                        undocumentedProperties.Add(props.ResourceName, foundPropertiesOnResource);
                    }
                    foundPropertiesOnResource.Add(props.PropertyName);
                }
            }

            string seperator = ", ";
            if (undocumentedProperties.Any())
            {
                FancyConsole.WriteLine(FancyConsole.ConsoleWarningColor, "The following undocumented properties were detected:");
                foreach (var resource in undocumentedProperties)
                {
                    Console.WriteLine($"Resource {resource.Key}: {resource.Value.ComponentsJoinedByString(seperator)}");
                }
            }
        }

        /// <summary>
        /// Execute the provided methods on the given account.
        /// </summary>
        /// <param name="commandLineOptions"></param>
        /// <param name="account"></param>
        /// <param name="methods"></param>
        /// <param name="docset"></param>
        /// <returns>A CheckResults instance that contains the details of the test run</returns>
        private static async Task<CheckResults> CheckMethodsForAccountAsync(CheckServiceOptions commandLineOptions, IServiceAccount primaryAccount, IServiceAccount secondaryAccount, MethodDefinition[] methods, DocSet docset)
        {
            ConfigureAdditionalHeadersForAccount(commandLineOptions, primaryAccount);

            FancyConsole.WriteLine(FancyConsole.ConsoleHeaderColor, "Testing account: {0}", primaryAccount.Name);
            FancyConsole.WriteLine(FancyConsole.ConsoleCodeColor, "Preparing authentication for requests...", primaryAccount.Name);

            try
            {
                await primaryAccount.PrepareForRequestAsync();
            }
            catch (Exception ex)
            {
                RecordError(ex.Message);
                return null;
            }

            if (secondaryAccount != null)
            {
                ConfigureAdditionalHeadersForAccount(commandLineOptions, secondaryAccount);

                try
                {
                    await secondaryAccount.PrepareForRequestAsync();
                }
                catch (Exception ex)
                {
                    RecordError(ex.Message);
                    return null;
                }
            }

            int concurrentTasks = commandLineOptions.ParallelTests ? ParallelTaskCount : 1;

            CheckResults docSetResults = new CheckResults();

            await ForEachAsync(methods, concurrentTasks, async method =>
            {
                FancyConsole.WriteLine(
                    FancyConsole.ConsoleCodeColor,
                    "Running validation for method: {0}",
                    method.Identifier);

                // List out the scenarios defined for this method
                ScenarioDefinition[] scenarios = docset.TestScenarios.ScenariosForMethod(method);

                // Test these scenarios and validate responses
                ValidationResults results = await method.ValidateServiceResponseAsync(scenarios, primaryAccount, secondaryAccount,
                    new ValidationOptions
                    {
                        RelaxedStringValidation = commandLineOptions.RelaxStringTypeValidation ?? true,
                        IgnoreRequiredScopes = commandLineOptions.IgnoreRequiredScopes
                    });

                PrintResultsToConsole(method, primaryAccount, results, commandLineOptions);
                await TestReport.LogMethodTestResults(method, primaryAccount, results);
                docSetResults.RecordResults(results, commandLineOptions);

                if (concurrentTasks == 1)
                {
                    AddPause(commandLineOptions);
                }
            });

            if (commandLineOptions.IgnoreWarnings || commandLineOptions.SilenceWarnings)
            {
                // Remove the warning flag from the outcomes
                docSetResults.ConvertWarningsToSuccess();
            }

            docSetResults.PrintToConsole();

            return docSetResults;
        }



        /// <summary>
        /// Parallel enabled for each processor that supports async lambdas. Copied from 
        /// http://blogs.msdn.com/b/pfxteam/archive/2012/03/05/10278165.aspx
        /// </summary>
        /// <typeparam name="T"></typeparam>
        /// <param name="source">Collection of items to iterate over</param>
        /// <param name="dop">Degree of parallelism to execute.</param>
        /// <param name="body">Lambda expression executed for each operation</param>
        /// <returns></returns>
        public static Task ForEachAsync<T>(IEnumerable<T> source, int dop, Func<T, Task> body)
        {
            return Task.WhenAll(
                from partition in System.Collections.Concurrent.Partitioner.Create(source).GetPartitions(dop)
                select Task.Run(async delegate
                {
                    using (partition)
                        while (partition.MoveNext())
                            await body(partition.Current);
                }));
        }

        /// <summary>
        /// Write the results of a test to the output console.
        /// </summary>
        /// <param name="method"></param>
        /// <param name="account"></param>
        /// <param name="results"></param>
        /// <param name="options"></param>
        private static void PrintResultsToConsole(MethodDefinition method, IServiceAccount account, ValidationResults output, CheckServiceOptions options)
        {
            // Only allow one thread at a time to write to the console so we don't interleave our results.
            lock (typeof(Program))
            {
                FancyConsole.WriteLine(
                    FancyConsole.ConsoleHeaderColor,
                    "Testing method {0} with account {1}",
                    method.Identifier,
                    account.Name);

                foreach (var scenario in output.Results)
                {
                    if (scenario.Errors.Count > 0)
                    {
                        FancyConsole.WriteLineIndented(
                            "  ",
                            FancyConsole.ConsoleSubheaderColor,
                            "Scenario: {0}",
                            scenario.Name);

                        foreach (var message in scenario.Errors)
                        {
                            if (options.EnableVerboseOutput || message.IsWarningOrError)
                                FancyConsole.WriteLineIndented(
                                    "    ",
                                    FancyConsole.ConsoleDefaultColor,
                                    message.ErrorText);
                            RecordUndocumentedProperties(message);
                        }

                        if (options.SilenceWarnings && scenario.Outcome == ValidationOutcome.Warning)
                        {
                            scenario.Outcome = ValidationOutcome.Passed;
                        }

                        FancyConsole.WriteLineIndented(
                            "    ",
                            scenario.Outcome.ConsoleColor(),
                            "Scenario finished with outcome: {0}. Duration: {1}",
                            scenario.Outcome,
                            scenario.Duration);
                    }
                }

                FancyConsole.WriteLineIndented(
                    "  ",
                    output.OverallOutcome.ConsoleColor(),
                    "Method testing finished with overall outcome: {0}",
                    output.OverallOutcome);
                FancyConsole.WriteLine();
            }
        }




        private static void ConfigureAdditionalHeadersForAccount(CheckServiceOptions options, IServiceAccount account)
        {
            if (account.AdditionalHeaders != null && account.AdditionalHeaders.Length > 0)
            {
                // If the account needs additional headers, merge them in.
                List<string> headers = new List<string>(account.AdditionalHeaders);
                if (options.AdditionalHeaders != null)
                {
                    headers.AddRange(options.AdditionalHeaders.Split('|'));
                }
                ValidationConfig.AdditionalHttpHeaders = headers.ToArray();
            }
            else if (options.AdditionalHeaders != null)
            {
                var headers = options.AdditionalHeaders.Split('|');
                ValidationConfig.AdditionalHttpHeaders = headers.ToArray();
            }
        }

        private static void Exit(bool failure, int? customExitCode = null)
        {
            int exitCode = failure ? ExitCodeFailure : ExitCodeSuccess;
            if (customExitCode.HasValue)
            {
                exitCode = customExitCode.Value;
            }

            if (IgnoreErrors)
            {
                FancyConsole.WriteLine("Ignoring errors and returning a successful exit code.");
                exitCode = ExitCodeSuccess;
            }

#if DEBUG
            Console.WriteLine("Exit code: " + exitCode);
            if (Debugger.IsAttached)
            {
                Console.WriteLine();
                Console.Write("Press any key to exit.");
                Console.ReadKey();
            }
#endif

            Environment.Exit(exitCode);
        }




        private static void AddPause(CheckServiceOptions options)
        {
            if (options.PauseBetweenRequests)
            {
                FancyConsole.WriteLine("Press any key to continue");
                Console.ReadKey();
                FancyConsole.WriteLine();
            }
        }

        public static async Task<bool> PublishMetadataAsync(PublishMetadataOptions options, IssueLogger issues, DocSet docSet = null)
        {
            var docs = docSet ?? await GetDocSetAsync(options, issues);
            if (null == docs)
            {
                return false;
            }

            var publisher = new Publishing.CSDL.CsdlWriter(docs, options.GetOptions());
            FancyConsole.WriteLine();

            FancyConsole.WriteLine("Publishing metadata...");
            publisher.NewMessage += publisher_NewMessage;

            try
            {
                var outputPath = options.OutputDirectory;
                await publisher.PublishToFolderAsync(outputPath, issues);
                FancyConsole.WriteLine(FancyConsole.ConsoleSuccessColor, "Finished publishing metadata.");
            }
            catch (Exception ex)
            {
                FancyConsole.WriteLine(
                    FancyConsole.ConsoleErrorColor,
                    "An error occured while publishing: {0}",
                    ex.ToString());
                Exit(failure: true, customExitCode: 99);
                return false;
            }

            if (!string.IsNullOrEmpty(options.CompareToMetadataPath))
            {
                SchemaConfigFile[] schemaConfigs = DocSet.TryLoadConfigurationFiles<SchemaConfigFile>(options.DocumentationSetPath);
                var schemaConfig = schemaConfigs.FirstOrDefault();
                SchemaDiffConfig config = null;
                if (schemaConfig?.SchemaDiffConfig != null)
                {
                    Console.WriteLine($"Using schemadiff config file: {schemaConfig.SourcePath}");
                    config = schemaConfig.SchemaDiffConfig;
                }

                var sorter = new Publishing.CSDL.XmlSorter(config) { KeepUnrecognizedObjects = options.KeepUnrecognizedObjects };
                sorter.Sort(Path.Combine(options.OutputDirectory, "metadata.xml"), options.CompareToMetadataPath);
            }

            return true;
        }

        private static async Task<bool> PublishDocumentationAsync(PublishOptions options, IssueLogger issues)
        {
            var outputPath = options.OutputDirectory;

            FancyConsole.WriteLine("Publishing documentation to {0}", outputPath);

            DocSet docs = await GetDocSetAsync(options, issues);
            if (null == docs)
                return false;

            DocumentPublisher publisher = null;
            switch (options.Format)
            {
                case PublishOptions.PublishFormat.Markdown:
                    publisher = new MarkdownPublisher(docs);
                    break;
                case PublishOptions.PublishFormat.Html:
                    publisher = new DocumentPublisherHtml(docs, options);
                    break;
                case PublishOptions.PublishFormat.Mustache:
                    publisher = new HtmlMustacheWriter(docs, options);
                    break;
                case PublishOptions.PublishFormat.JsonToc:
                    publisher = new HtmlMustacheWriter(docs, options) { TocOnly = true };
                    break;
                case PublishOptions.PublishFormat.Swagger2:
                    publisher = new SwaggerWriter(docs, "https://service.org")  // TODO: Plumb in the base URL.
                    {
                        Title = options.Title,
                        Description = options.Description,
                        Version = options.Version
                    };
                    break;
                case PublishOptions.PublishFormat.Outline:
                    publisher = new OutlinePublisher(docs);
                    break;
                default:
                    FancyConsole.WriteLine(
                        FancyConsole.ConsoleErrorColor,
                        "Unsupported publishing format: {0}",
                        options.Format);
                    return false;
            }

            FancyConsole.WriteLineIndented("  ", "Format: {0}", publisher.GetType().Name);
            publisher.VerboseLogging = options.EnableVerboseOutput;
            FancyConsole.WriteLine();

            FancyConsole.WriteLine("Publishing content...");
            publisher.NewMessage += publisher_NewMessage;

            try
            {
                await publisher.PublishToFolderAsync(outputPath, issues);
                FancyConsole.WriteLine(FancyConsole.ConsoleSuccessColor, "Finished publishing documentation to: {0}", outputPath);
            }
            catch (Exception ex)
            {
                FancyConsole.WriteLine(
                    FancyConsole.ConsoleErrorColor,
                    "An error occured while publishing: {0}",
                    ex.Message);
                FancyConsole.VerboseWriteLine(ex.ToString());
                Exit(failure: true, customExitCode: 99);
                return false;
            }

            return true;
        }

        static void publisher_NewMessage(object sender, ValidationMessageEventArgs e)
        {
            var msg = e.Message;
            if (!FancyConsole.WriteVerboseOutput && !msg.IsError && !msg.IsWarning)
                return;

            WriteValidationError("", msg);
        }


        private static async Task<EntityFramework> TryGetMetadataEntityFrameworkAsync(CheckMetadataOptions options)
        {
            if (string.IsNullOrEmpty(options.ServiceMetadataLocation))
            {
                RecordError("No service metadata file location specified.");
                return null;
            }

            FancyConsole.WriteLine(FancyConsole.ConsoleHeaderColor, "Loading service metadata from '{0}'...", options.ServiceMetadataLocation);

            EntityFramework edmx = null;
            try
            {
                Uri metadataUrl;
                if (Uri.IsWellFormedUriString(options.ServiceMetadataLocation, UriKind.Absolute) && Uri.TryCreate(options.ServiceMetadataLocation, UriKind.Absolute, out metadataUrl))
                {
                    edmx = await ODataParser.ParseEntityFrameworkFromUrlAsync(metadataUrl);
                }
                else
                {
                    edmx = await ODataParser.ParseEntityFrameworkFromFileAsync(options.ServiceMetadataLocation);
                }
            }
            catch (Exception ex)
            {
                RecordError("Error parsing service metadata: {0}", ex.Message);
                return null;
            }

            return edmx;
        }

        private static async Task<List<Schema>> TryGetMetadataSchemasAsync(CheckMetadataOptions options)
        {
            EntityFramework edmx = await TryGetMetadataEntityFrameworkAsync(options);

            return edmx.DataServices.Schemas;
        }

        private static async Task<bool> FixDocsAsync(FixDocsOptions options, IssueLogger issues)
        {
            var originalOut = Console.Out;
            Console.SetOut(new System.IO.StringWriter());

            // first read the reference metadata
            var inputSchemas = await TryGetMetadataSchemasAsync(options);
            if (inputSchemas == null)
            {
                return false;
            }

            // next read the doc set
            var docSetIssues = new IssueLogger() { DebugLine = issues.DebugLine };
            var docs = await GetDocSetAsync(options, docSetIssues);
            if (docs == null)
            {
                return false;
            }

            var csdlOptions = new PublishMetadataOptions();
            var publisher = new Publishing.CSDL.CsdlWriter(docs, csdlOptions.GetOptions());
            var edmx = publisher.CreateEntityFrameworkFromDocs(docSetIssues);

            Console.SetOut(originalOut);
            Console.WriteLine("checking for issues...");
            foreach (var inputSchema in inputSchemas)
            {
                var docSchema = edmx.DataServices?.Schemas?.FirstOrDefault(s => s.Namespace == inputSchema.Namespace);
                if (docSchema != null)
                {
                    // remove any superfluous 'keyProperty' declarations.
                    // this can happen when copy/pasting from an entity declaration, where the key property
                    // is inherited from a base type and not shown in the current type
                    foreach (var resource in docs.Resources)
                    {
                        if (!string.IsNullOrEmpty(resource.OriginalMetadata.KeyPropertyName) &&
                            !resource.Parameters.Any(p => p.Name == resource.KeyPropertyName))
                        {
                            if (resource.ResolvedBaseTypeReference != null &&
                                string.Equals(resource.OriginalMetadata.KeyPropertyName, resource.ResolvedBaseTypeReference.ExplicitOrInheritedKeyPropertyName))
                            {
                                if (!options.DryRun)
                                {
                                    resource.OriginalMetadata.KeyPropertyName = null;
                                    resource.OriginalMetadata.PatchSourceFile();
                                    Console.WriteLine($"Removed keyProperty from {resource.Name} because it was defined by an ancestor.");
                                }
                                else
                                {
                                    Console.WriteLine($"Want to remove keyProperty from {resource.Name} because it's defined by an ancestor.");
                                }
                            }

                            if (resource.BaseType == null)
                            {
                                if (!options.DryRun)
                                {
                                    resource.OriginalMetadata.KeyPropertyName = null;
                                    resource.OriginalMetadata.PatchSourceFile();
                                    Console.WriteLine($"Removed keyProperty from {resource.Name} because it's probably a complex type.");
                                }
                                else
                                {
                                    Console.WriteLine($"Want to remove keyProperty from {resource.Name} because it's probably a complex type.");
                                }
                            }
                        }
                    }

                    foreach (var inputEnum in inputSchema.Enumerations)
                    {
                        if (!docs.Enums.Any(e => e.TypeName.TypeOnly() == inputEnum.Name.TypeOnly()))
                        {
                            // found an enum that wasn't in the docs.
                            // see if we can find the resource it belongs to and stick a definition table in.
                            var enumMembers = inputEnum.Members.ToDictionary(m => m.Name, StringComparer.OrdinalIgnoreCase);

                            foreach (var resource in docs.Resources)
                            {
                                if (options.Matches.Count > 0 && !options.Matches.Contains(resource.Name.TypeOnly()))
                                {
                                    continue;
                                }

                                bool found = false;
                                string tableDescriptionToAlter = null;
                                foreach (var param in resource.Parameters.Where(p => p.Type?.Type == SimpleDataType.String))
                                {
                                    if (param.Description != null &&
                                        (param.Description.IContains("possible values") ||
                                         param.Description.IContains("one of")))
                                    {
                                        var tokens = param.Description.TokenizedWords();
                                        if (tokens.Count(t => enumMembers.ContainsKey(t)) >= 3)
                                        {
                                            found = true;
                                            tableDescriptionToAlter = param.Description;
                                            break;
                                        }
                                    }

                                    if (param.PossibleEnumValues().Count(v => enumMembers.ContainsKey(v)) >= 2)
                                    {
                                        found = true;
                                        break;
                                    }
                                }

                                if (found)
                                {
                                    // we want to stick this after #properties but before the next one.
                                    int propertiesLineNumber = 0;
                                    int propertiesHNumber = 0;
                                    int nextWhiteSpaceLineNumber = 0;
                                    var lines = File.ReadAllLines(resource.SourceFile.FullPath);
                                    for (int i = 0; i < lines.Length; i++)
                                    {
                                        var line = lines[i];
                                        if (propertiesLineNumber == 0 &&
                                            line.StartsWith("#") &&
                                            line.Contains("Properties"))
                                        {
                                            propertiesLineNumber = i;
                                            propertiesHNumber = line.Count(c => c == '#');
                                            continue;
                                        }

                                        // ideally we wouldn't have to re-tokenize, but the place we did it earlier
                                        // had markdown syntax stripped out, and we don't have that luxury here...
                                        if (line.TokenizedWords().Count(t => enumMembers.ContainsKey(t)) >= 3)
                                        {
                                            // | paramName | string | description text ending with enum values
                                            var split = line.Split('|');
                                            if (split.Length > 3 && split[2].IContains("string"))
                                            {
                                                split[2] = split[2].IReplace("string", inputEnum.Name);
                                                lines[i] = string.Join("|", split);
                                            }
                                        }

                                        if (propertiesLineNumber > 0 && string.IsNullOrWhiteSpace(line))
                                        {
                                            nextWhiteSpaceLineNumber = i;
                                            break;
                                        }
                                    }

                                    if (propertiesLineNumber > 0)
                                    {
                                        // produce the table
                                        StringBuilder table = new StringBuilder($"{new string('#', propertiesHNumber + 1)} {inputEnum.Name} values\r\n\r\n");
                                        table.AppendLine("| Value\r\n|:-------------------------");
                                        foreach (var member in inputEnum.Members)
                                        {
                                            table.AppendLine($"| {member.Name}");
                                        }
                                        table.AppendLine();

                                        if (nextWhiteSpaceLineNumber == 0)
                                        {
                                            nextWhiteSpaceLineNumber = lines.Length - 1;
                                        }

                                        var final = FileSplicer(lines, nextWhiteSpaceLineNumber, table.ToString());

                                        if (options.DryRun)
                                        {
                                            Console.WriteLine($"Want to splice into L{nextWhiteSpaceLineNumber + 1} of {resource.SourceFile.DisplayName}\r\n{table}");
                                        }
                                        else
                                        {
                                            File.WriteAllLines(resource.SourceFile.FullPath, final);
                                        }
                                    }
                                    else
                                    {
                                        Console.WriteLine($"WARNING: Couldn't find where to insert enum table for {inputEnum.Name}");
                                    }
                                }
                            }
                        }
                    }

                    foreach (var inputComplex in inputSchema.ComplexTypes.Concat(inputSchema.EntityTypes))
                    {
                        if (options.Matches.Count > 0 && !options.Matches.Contains(inputComplex.Name))
                        {
                            continue;
                        }

                        var docComplex =
                            docSchema.ComplexTypes?.FirstOrDefault(c => c.Name.IEquals(inputComplex.Name)) ??
                            docSchema.EntityTypes?.FirstOrDefault(c => c.Name.IEquals(inputComplex.Name));
                        if (docComplex != null)
                        {
                            List<Action<CodeBlockAnnotation>> fixes = new List<Action<CodeBlockAnnotation>>();

                            if (inputComplex.BaseType != docComplex.BaseType)
                            {
                                Console.WriteLine($"Mismatched BaseTypes: '{docComplex.Name}:{docComplex.BaseType}' vs '{inputComplex.Name}:{inputComplex.BaseType}'.");
                                fixes.Add(code => code.BaseType = inputComplex.BaseType);
                            }

                            if (inputComplex.Abstract != docComplex.Abstract)
                            {
                                Console.WriteLine($"Mismatched Abstract: '{docComplex.Name}:{docComplex.Abstract}' vs '{inputComplex.Name}:{inputComplex.Abstract}'.");
                                fixes.Add(code => code.Abstract = inputComplex.Abstract);
                            }

                            if (inputComplex.OpenType != docComplex.OpenType)
                            {
                                Console.WriteLine($"Mismatched OpenType: '{docComplex.Name}:{docComplex.OpenType}' vs '{inputComplex.Name}:{inputComplex.OpenType}'.");
                                fixes.Add(code => code.IsOpenType = inputComplex.OpenType);
                            }

                            var inputEntity = inputComplex as EntityType;
                            var docEntity = docComplex as EntityType;
                            if (docEntity != null && inputEntity != null)
                            {
                                if (docEntity.Key?.PropertyRef?.Name != inputEntity.Key?.PropertyRef?.Name)
                                {
                                    Console.WriteLine($"Mismatched KeyProperty: '{docComplex.Name}:{docEntity.Key?.PropertyRef?.Name}' vs '{inputComplex.Name}:{inputEntity.Key?.PropertyRef?.Name}'.");
                                    fixes.Add(code => code.KeyPropertyName = inputEntity.Key?.PropertyRef?.Name);
                                }

                                if (!docEntity.HasStream && inputEntity.HasStream)
                                {
                                    Console.WriteLine($"Mismatched IsMediaEntity in {docComplex.Name}.");
                                    fixes.Add(code => code.IsMediaEntity = true);
                                }
                            }

                            if (fixes.Count > 0)
                            {
                                foreach (var resource in docComplex.Contributors)
                                {
                                    foreach (var fix in fixes)
                                    {
                                        fix(resource.OriginalMetadata);
                                        if (!options.DryRun)
                                        {
                                            resource.OriginalMetadata.PatchSourceFile();
                                            Console.WriteLine("\tFixed!");
                                        }
                                    }
                                }
                            }
                        }
                    }

                    issues.Message("Looking for composable functions that couldn't be inferred from the docs...");
                    foreach (var inputFunction in inputSchema.Functions.Where(fn => fn.IsComposable))
                    {
                        var pc = ParameterComparer.Instance;
                        var docFunctions = docSchema.Functions.
                            Where(fn =>
                                fn.Name == inputFunction.Name &&
                                !fn.IsComposable &&
                                fn.Parameters.OrderBy(p => p, pc).SequenceEqual(inputFunction.Parameters.OrderBy(p => p, pc), pc)).
                            ToList();

                        foreach (var docFunction in docFunctions)
                        {
                            var methods = docFunction.SourceMethods as List<MethodDefinition>;
                            if (methods != null)
                            {
                                foreach (var metadata in methods.Select(m => m.RequestMetadata).Where(md => !md.IsComposable))
                                {
                                    metadata.IsComposable = true;

                                    if (options.DryRun)
                                    {
                                        Console.WriteLine("Would fix " + metadata.MethodName.FirstOrDefault());
                                    }
                                    else
                                    {
                                        metadata.PatchSourceFile();
                                        Console.WriteLine("Fixed " + metadata.MethodName.FirstOrDefault());
                                    }
                                }
                            }
                        }
                    }
                }
            }

            return true;
        }


        public static IEnumerable<string> FileSplicer(string[] original, int offset, string valueToSplice)
        {
            for (int i = 0; i < original.Length; i++)
            {
                yield return original[i];

                if (i == offset)
                {
                    yield return valueToSplice;
                }
            }
        }

        /// <summary>
        /// Validate that the CSDL metadata defined for a service matches the documentation.
        /// </summary>
        /// <param name="options"></param>
        /// <returns></returns>
        private static async Task<bool> CheckServiceMetadataAsync(CheckMetadataOptions options, IssueLogger issues)
        {
            List<Schema> schemas = await TryGetMetadataSchemasAsync(options);
            if (null == schemas)
                return false;

            FancyConsole.WriteLine(FancyConsole.ConsoleSuccessColor, "  found {0} schema definitions: {1}", schemas.Count, (from s in schemas select s.Namespace).ComponentsJoinedByString(", "));

            var docSet = await GetDocSetAsync(options, issues);
            if (null == docSet)
                return false;

            MetadataValidationConfigs metadataValidationConfigs = docSet.MetadataValidationConfigs;

            const string testname = "validate-service-metadata";
            TestReport.StartTest(testname);

            IEnumerable<ResourceDefinition> metadataResources = ODataParser.GenerateResourcesFromSchemas(schemas, issues, metadataValidationConfigs);
            CheckResults results = new CheckResults();

            foreach (var resource in metadataResources)
            {
                var resourceIssues = issues.For(resource.Name);
                FancyConsole.WriteLine();
                FancyConsole.Write(FancyConsole.ConsoleHeaderColor, "Checking metadata resource: {0}...", resource.Name);

                FancyConsole.VerboseWriteLine();
                FancyConsole.VerboseWriteLine(resource.ExampleText);
                FancyConsole.VerboseWriteLine();

                // Check if this resource exists in the documentation at all
                if (metadataValidationConfigs?.IgnorableModels?.Contains(resource.Name) == true)
                {
                    continue;
                }

                var modelConfigs = metadataValidationConfigs?.ModelConfigs;
                var documentedResources = docSet.Resources;

                ResourceDefinition resourceDocumentation = GetResoureDocumentation(resource, documentedResources, modelConfigs?.ValidateNamespace);

                if (null == resourceDocumentation)
                {
                    // Couldn't find this resource in the documentation!
                    resourceIssues.Error(
                        ValidationErrorCode.ResourceTypeNotFound,
                        $"Resource {resource.Name} is not in the documentation.");
                }

                else
                {
                    // Verify that this resource matches the documentation
                    docSet.ResourceCollection.ValidateJsonExample(
                        resource.OriginalMetadata,
                        resource.ExampleText,
                        resourceIssues,
                        new ValidationOptions
                        {
                            RelaxedStringValidation = true,
                            IgnorablePropertyTypes = metadataValidationConfigs?.IgnorableModels,
                            AllowTruncatedResponses = modelConfigs?.SkipProprtiesValidation ?? false
                        }
                    );
                }

                results.IncrementResultCount(resourceIssues.Issues);

                await WriteOutErrorsAndFinishTestAsync(resourceIssues, options.SilenceWarnings, successMessage: " passed.", printFailuresOnly: options.PrintFailuresOnly);
            }

            if (options.IgnoreWarnings)
            {
                results.ConvertWarningsToSuccess();
            }

            var output = (from e in issues.Issues select e.ErrorText).ComponentsJoinedByString("\r\n");

            await TestReport.FinishTestAsync(testname, results.WereFailures ? TestOutcome.Failed : TestOutcome.Passed, stdOut: output);

            results.PrintToConsole();
            return !results.WereFailures;
        }

        /// <summary>
        /// Generate snippets for the methods present in the documents by querying an existing snippet generation api
        /// </summary>
        /// <param name="options"></param>
        /// <param name="issues"></param>
        /// <param name="docs"></param>
        /// <returns>The success/failure of the task</returns>
        private static async Task<bool> GenerateSnippetsAsync(GenerateSnippetsOptions options, IssueLogger issues , DocSet docs = null)
        {
            if (!File.Exists(options.SnippetGeneratorPath))
            {
                FancyConsole.WriteLine(FancyConsole.ConsoleErrorColor, "Error with the provided snippet generator path: " + options.SnippetGeneratorPath);
                return false;
            }

            //we are not out to validate the documents in this context.
            options.IgnoreErrors = options.IgnoreWarnings = true;

            //scan the docset and find the methods present
            var docset = docs ?? await GetDocSetAsync(options, issues);
            if (null == docset)
            {
                return false;
            }
            var methods = FindTestMethods(options, docset);

            ServicePointManager.SecurityProtocol = SecurityProtocolType.Tls12;

            FancyConsole.WriteLine(FancyConsole.ConsoleSuccessColor, "Generating snippets from Snippets API..");

            var guid = Guid.NewGuid().ToString();
            var snippetsPath = Path.Combine(Environment.GetEnvironmentVariable("TEMP"), guid);
            Directory.CreateDirectory(snippetsPath);

            WriteHttpSnippetsIntoFile(snippetsPath, methods, issues);

            if (string.IsNullOrWhiteSpace(options.CustomMetadataPath))
            {
                GenerateSnippets(options.SnippetGeneratorPath, // executable path
                    "--SnippetsPath", snippetsPath, "--Languages", options.Languages); // args
            }
            else
            {
                GenerateSnippets(options.SnippetGeneratorPath, // executable path
                    "--SnippetsPath", snippetsPath, "--Languages", options.Languages, "--CustomMetadataPath", options.CustomMetadataPath); // args
            }

            var languages = options.Languages.Split(',');
            foreach (var method in methods)
            {
                foreach (var lang in languages)
                {
                    string snippetPrefix;
                    try
                    {
                        snippetPrefix = GetSnippetPrefix(method);
                    }
                    catch (ArgumentException)
                    {
                        // we don't want to process snippets that don't belong to a version
                        continue;
                    }

                    var fileName = $"{snippetPrefix}---{lang}";
                    var fileFullPath = Path.Combine(snippetsPath, fileName);
                    FancyConsole.WriteLine(FancyConsole.ConsoleSuccessColor, $"Reading {fileFullPath}");

                    if (File.Exists(fileFullPath))
                    {
                        var codeSnippet = File.ReadAllText(fileFullPath);
                        InjectSnippetIntoFile(method, codeSnippet, lang);
                    }
                }
            }

            // clean up
            Directory.Delete(snippetsPath, true /* recursive */);

            return true;
        }

        /// <summary>
        /// Generate snippets using snippet generator command line tool
        /// </summary>
        /// <param name="executablePath">path to snippet generator command line tool</param>
        /// <param name="args">arguments to snippet generator</param>
        private static void GenerateSnippets(string executablePath, params string[] args)
        {
            var process = Process.Start(executablePath, string.Join(" ", args));
            process.WaitForExit();
        }

        /// <summary>
        /// Gets snippet prefix with method name and version information to prevent collision between different API versions
        /// This method also eliminates http snippets that belong to a particular API version
        /// </summary>
        /// <param name="method">method definition</param>
        /// <returns>prefix representing method name and version</returns>
        private static string GetSnippetPrefix(MethodDefinition method)
        {
            var displayName = method.SourceFile.DisplayName;
            string version;
            if (displayName.Contains("beta"))
            {
                version = "-beta";
            }
            else if (displayName.Contains("v1.0"))
            {
                version = "-v1";
            }
            else
            {
                throw new ArgumentException("trying to parse a snippet which doesn't belong to a particular version", nameof(method));
            }

            var methodName = Regex.Replace(method.Identifier, @"[# .()\\/]", "").Replace("_", "-").ToLower();
            return methodName + version;
        }

        /// <summary>
        /// Writes http snippets to a temp directory so that snippet generation tool can parse them
        /// </summary>
        /// <param name="tempDir">Temporary directory where the http snippets are written</param>
        /// <param name="methods">methods to be written</param>
        /// <param name="issues">logging</param>
        private static void WriteHttpSnippetsIntoFile(string tempDir, MethodDefinition[] methods, IssueLogger issues)
        {
            foreach (var method in methods)
            {
                HttpRequest request;
                string snippetPrefix;
                try
                {
                    snippetPrefix = GetSnippetPrefix(method);
                    request = HttpParser.ParseHttpRequest(method.Request);
                }
                catch (Exception e)
                {
                    Console.WriteLine(method.Identifier);
                    Console.WriteLine(e.Message);
                    continue;
                }

                //cleanup any issues we might have with the url
                request = PreProcessUrlForSnippetGeneration(request, method, issues);

                var fileName = snippetPrefix + "-httpSnippet";
                var fileFullPath = Path.Combine(tempDir, fileName);
                FancyConsole.WriteLine(FancyConsole.ConsoleSuccessColor, $"Writing {fileFullPath}");

                File.WriteAllText(fileFullPath, request.FullHttpText(true));
            }
        }

        /// <summary>
        /// Finds the file the request is located and inserts the code snippet into the file.
        /// </summary>
        /// <param name="method">The <see cref="MethodDefinition"/> of the request being generated a snippet for</param>
        /// <param name="codeSnippet">The string of the code snippet</param>
        /// <param name="language">Language of programming to insert snippet into</param>
        private static void InjectSnippetIntoFile(MethodDefinition method, string codeSnippet, string language)
        {
            /* Useful variables */
            var originalFileContents = File.ReadAllLines(method.SourceFile.FullPath);
            var methodString = Regex.Replace(method.Identifier, @"[# .()\\/]", "").Replace("_", "-").ToLower();//cleanup the method name
            var httpRequestString = method.Request.Split(Environment.NewLine.ToCharArray()).First();

            /* Useful file indexes */
            var insertionLine = 0;
            var requestStartLine = 0;
            var parseStatus = "FindIdentifierLine";

            /* Useful File names and data*/
            const string relativePathFolder = "includes/snippets/";
            const string includeSdkFileName = "snippets-sdk-documentation-link.md";
            const string firstTabText = "\r\n# [HTTP](#tab/http)";

            var codeFenceString = language.ToLower().Replace("#", "sharp").Replace("objective-c", "objc");
            var relativePathSnippetsFolder = relativePathFolder + codeFenceString + "/";

            var snippetFileName = methodString + $"-{codeFenceString}-snippets.md";

            var includeText = $"# [{language}](#tab/{codeFenceString})\r\n" +
                              $"[!INCLUDE [sample-code](../{relativePathSnippetsFolder}{snippetFileName})]\r\n" +
                              $"[!INCLUDE [sdk-documentation](../{relativePathFolder}{includeSdkFileName})]\r\n";

            const string includeSdkText = "<!-- markdownlint-disable MD041-->\r\n\r\n" +
                                          "> Read the [SDK documentation](https://docs.microsoft.com/graph/sdks/sdks-overview) " +
                                          "for details on how to [add the SDK](https://docs.microsoft.com/graph/sdks/sdk-installation) to your project and " +
                                          "[create an authProvider](https://docs.microsoft.com/graph/sdks/choose-authentication-providers) instance.";

            /*
                Scan through the file to find the right line to inject a snippet.
                We first look for the identifier then the request to save from the case where there are duplicates of the request
            */
            for (var currentIndex = 0; currentIndex < originalFileContents.Length; currentIndex++)
            {
                switch (parseStatus)
                {
                    case "FindIdentifierLine"://look for the identifier of the method
                        if (originalFileContents[currentIndex].Length >= method.Identifier.Length && originalFileContents[currentIndex].Contains(method.Identifier))
                        {
                            parseStatus = "FindRequestLine";
                        }
                        break;
                    case "FindRequestLine"://check if we have found the line with the request with the matching identifier
                        if (originalFileContents[currentIndex].Length >= httpRequestString.Length && originalFileContents[currentIndex].Equals(httpRequestString))
                        {
                            parseStatus = "FindRequestStartLine";
                        }
                        break;
                    case "FindRequestStartLine"://scan back to find the line where we can best place the http tab(start of request).
                        for (var identifierIndex = currentIndex; identifierIndex > 0; identifierIndex--)
                        {
                            if (originalFileContents[identifierIndex].Contains("<!-- {") 
                                || originalFileContents[identifierIndex].Contains("<!--{"))
                            {
                                requestStartLine = identifierIndex;
                                currentIndex--;
                                parseStatus = "FindEndOfCodeBlock";
                                break;
                            }
                            if (originalFileContents[identifierIndex].Contains("```http") 
                                && HttpParser.ParseHttpRequest(method.Request).Method.Equals("GET"))
                            {
                                originalFileContents[identifierIndex] = "```msgraph-interactive";
                            }
                        }
                        break;
                    case "FindEndOfCodeBlock"://Find the end of the code block
                        if (originalFileContents[currentIndex].Trim().Equals("```"))
                        {
                            insertionLine = currentIndex;
                            parseStatus = "FirstTabInsertion";
                        }
                        break;
                    case "FirstTabInsertion"://check if we ever inserted any code snippet tab.
                        if (originalFileContents[currentIndex].Contains("snippets") && originalFileContents[currentIndex].Contains("[sample-code]"))
                        {
                            parseStatus = "FindEndOfTabSection";
                            currentIndex -= 3;//backtrack a few lines so that we can scan the whole tab section
                        }
                        break;
                    case "FindEndOfTabSection"://we have inserted a code snippet tab before so look for end of tab section
                        if (originalFileContents[currentIndex].Contains("---"))
                        {
                            insertionLine = currentIndex - 1;//insert new language just before end of tab area
                            parseStatus = "AdditionalTabInsertion";//exit this parse mode.
                        }
                        if (originalFileContents[currentIndex].Contains($"(#tab/{codeFenceString})"))
                        {
                            originalFileContents[currentIndex] = $"# [{language}](#tab/{codeFenceString})";
                            originalFileContents[currentIndex + 1] = $"[!INCLUDE [sample-code](../{relativePathSnippetsFolder}{snippetFileName})]";//update include link. Just in case.
                            includeText = "";
                        }
                        break;
                    default:
                        //we've found it nothing to do here
                        break;
                }
            }

            IEnumerable<string> updatedFileContents;
            switch (parseStatus)
            {
                case "FirstTabInsertion":
                {
                    includeText = $"{includeText}\r\n---\r\n";//append end of tab section

                    /* Add the include link at the specified index together with the first tab */
                    updatedFileContents = FileSplicer(originalFileContents, insertionLine, includeText);//inject the include text
                    updatedFileContents = FileSplicer(updatedFileContents.ToArray(), requestStartLine-1, firstTabText);//inject the first tab section

                    /* DUMP THE SDK LINK FILE */
                    var sdkLinkDirectory = Directory.GetParent(Path.GetDirectoryName(method.SourceFile.FullPath)) + "/" + relativePathFolder;
                    Directory.CreateDirectory(sdkLinkDirectory);
                    // only dump a new file when it does not exist.
                    if (!File.Exists(sdkLinkDirectory + "/" + includeSdkFileName))
                    {
                        File.WriteAllText(sdkLinkDirectory + "/" + includeSdkFileName, includeSdkText);
                    }
                    break;
                }
                case "AdditionalTabInsertion":
                    /* Add the include link at the specified index */
                    updatedFileContents = string.IsNullOrEmpty(includeText) ? originalFileContents : FileSplicer(originalFileContents, insertionLine, includeText);
                    break;
                default:
                    //Just return and do not insert a snippet if we can't find an proper place to inject the snippet
                    return;
            }

            /* DUMP THE INJECTIONS*/
            File.WriteAllLines(method.SourceFile.FullPath, updatedFileContents);

            /* DUMP THE CODE SNIPPET FILE */
            var snippetFileContents = "---\r\ndescription: \"Automatically generated file. DO NOT MODIFY\"\r\n---\r\n" +    //header
                                      $"\r\n```{codeFenceString}\r\n" +     //code fence
                                      $"\r\n{codeSnippet}\r\n" +            //generated snippet
                                      "\r\n```";                            //closing fence
            var directory = Directory.GetParent(Path.GetDirectoryName(method.SourceFile.FullPath)) + "/" + relativePathSnippetsFolder;
            Directory.CreateDirectory(directory);//Make sure snippet file directory exists
            File.WriteAllText(directory + "/" + snippetFileName, snippetFileContents);//write snippet to file

        }

        /// <summary>
        /// Finds the file the request is located and inserts the code snippet into the file.
        /// </summary>
        /// <param name="request">Request with url to be verified or corrected</param>
        /// <param name="method">The <see cref="MethodDefinition"/> of the request being generated a snippet for</param>
        /// <param name="issues">Issue logger to record any issues</param>
        private static HttpRequest PreProcessUrlForSnippetGeneration(HttpRequest request ,MethodDefinition method,IssueLogger issues)
        {  
            //Version 1.1 of HTTP protocol MUST specify the host header
            if (request.HttpVersion.Equals("HTTP/1.1"))
            {
                if ((request.Headers.Get("Host") == null) || (request.Headers.Get("host") == null))
                {
                    try
                    {
                        var testUri = new Uri(request.Url);
                        request.Url = testUri.PathAndQuery;
                        request.Headers.Add("Host", testUri.Host);
                    }
                    catch (UriFormatException)
                    {
                        //cant determine host. Relative url with no host header
                        request.Headers.Add("Host", "graph.microsoft.com");
                    }
                }
            }

            //make sure the url in the request begins with a valid api endpoint
            if (!(request.Url.Substring(0, 6).Equals("/beta/") || request.Url.Substring(0, 6).Equals("/v1.0/")))
            {
                //Log the error for the documentation to be fixed.
                issues.Warning(ValidationErrorCode.InvalidUrlString, $"The url: {request.Url} does not start a supported api version( /v1.0/ or /beta/ ). File: {method.SourceFile}");

                if (method.SourceFile.DisplayName.Contains("beta"))
                {
                    //try to force the url to a beta endpoint.
                    request.Url = "/beta" + request.Url;
                }
                else
                {
                    //try to force the url to a version 1 endpoint.
                    request.Url = "/v1.0" + request.Url;
                }
            }

            //replace instance of "<" with single quotes parameter to prevent api fails
            if (request.Url.Contains("%3C"))
            {
                request.Url = request.Url.Replace("%3C", "%27");
            }

            //replace instance ">" with single quotes parameter to prevent api fails
            if (request.Url.Contains("%3E"))
            {
                request.Url = request.Url.Replace("%3E", "%27");
            }

            //replace instance " " with single quotes parameter to prevent api fails
            if (request.Url.Contains(" "))
            {
                request.Url = request.Url.Replace(" ", "%20");
            }

            return request;
        }


        private static async Task<bool> GenerateDocsAsync(GenerateDocsOptions options)
        {
            EntityFramework ef = await TryGetMetadataEntityFrameworkAsync(options);
            if (null == ef)
                return false;

            FancyConsole.WriteLine(FancyConsole.ConsoleSuccessColor, "  found {0} schema definitions: {1}", ef.DataServices.Schemas.Count, (from s in ef.DataServices.Schemas select s.Namespace).ComponentsJoinedByString(", "));

            DocumentationGenerator docGenerator = new DocumentationGenerator(options.ResourceTemplateFile);
            docGenerator.GenerateDocumentationFromEntityFrameworkAsync(ef, options.DocumentationSetPath);

            return true;
        }

        private static ResourceDefinition GetResoureDocumentation(ResourceDefinition resource, ResourceDefinition[] documentedResources, bool? shouldValidateNameSpace)
        {
            IEnumerable<ResourceDefinition> docResourceQuery = (shouldValidateNameSpace == false)
                ? from dr in documentedResources
                  where dr.Name.TypeOnly() == resource.Name.TypeOnly()
                  select dr

                : from dr in documentedResources
                  where dr.Name == resource.Name
                  select dr
                ;

            if (docResourceQuery.Count() > 1)
            {
                // Log an error about multiple documentation resource definitions of the metadata model.
                FancyConsole.WriteLine("Multiple resource definitions found for resource {0} in files:", resource.Name);
                foreach (var q in docResourceQuery)
                {
                    FancyConsole.WriteLine(q.SourceFile.DisplayName);
                }
            }

            return docResourceQuery.FirstOrDefault();
        }

        private class ParameterComparer : IEqualityComparer<Parameter>, IComparer<Parameter>
        {
            public static ParameterComparer Instance { get; } = new ParameterComparer();

            private static HashSet<string> equivalentBindingParameters = new HashSet<string>(StringComparer.OrdinalIgnoreCase)
            {
                "bindParameter",
                "bindingParameter",
                "this",
            };

            private ParameterComparer()
            {
            }

            public bool Equals(Parameter x, Parameter y)
            {
                if (object.ReferenceEquals(x, y))
                {
                    return true;
                }

                if (x == null || y == null)
                {
                    return false;
                }

                return x.Name == y.Name ||
                    (equivalentBindingParameters.Contains(x.Name) && equivalentBindingParameters.Contains(y.Name));
            }

            public int GetHashCode(Parameter obj)
            {
                return obj?.Name?.GetHashCode() ?? 0;
            }

            public int Compare(Parameter x, Parameter y)
            {
                if (object.ReferenceEquals(x, y))
                {
                    return 0;
                }

                if (x == null)
                {
                    return -1;
                }

                if (y == null)
                {
                    return 1;
                }

                var xName = x.Name;
                var yName = y.Name;
                if (equivalentBindingParameters.Contains(xName))
                {
                    xName = "bindingParameter";
                }

                if (equivalentBindingParameters.Contains(yName))
                {
                    yName = "bindingParameter";
                }

                return xName.CompareTo(yName);
            }
        }
    }

    class ConsoleAppLogger : ILogHelper
    {
        public void RecordError(ValidationError error)
        {
            Program.WriteValidationError(string.Empty, error);
        }
    }

    internal static class OutcomeExtensionMethods
    {

        public static ConsoleColor ConsoleColor(this ValidationOutcome outcome)
        {
            if ((outcome & ValidationOutcome.Error) > 0)
                return FancyConsole.ConsoleErrorColor;
            if ((outcome & ValidationOutcome.Warning) > 0)
                return FancyConsole.ConsoleWarningColor;
            if ((outcome & ValidationOutcome.Passed) > 0)
                return FancyConsole.ConsoleSuccessColor;
            if ((outcome & ValidationOutcome.Skipped) > 0)
                return FancyConsole.ConsoleWarningColor;

            return FancyConsole.ConsoleDefaultColor;

        }
    }
}<|MERGE_RESOLUTION|>--- conflicted
+++ resolved
@@ -221,14 +221,10 @@
                 case CheckMetadataOptions o:
                     await CheckServiceMetadataAsync(o, issues);
                     break;
-<<<<<<< HEAD
+                case GenerateSnippetsOptions o:
+                    returnSuccess = await GenerateSnippetsAsync(o, issues);
+                    break;
                 case AboutOptions o:
-=======
-                case CommandLineOptions.VerbGenerateSnippets:
-                    returnSuccess = await GenerateSnippetsAsync((GenerateSnippetsOptions)options, issues);
-                    break;
-                case CommandLineOptions.VerbAbout:
->>>>>>> aeeac95c
                     PrintAboutMessage();
                     Exit(failure: false);
                     break;
