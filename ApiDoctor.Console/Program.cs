/*
 * API Doctor
 * Copyright (c) Microsoft Corporation
 * All rights reserved. 
 * 
 * MIT License
 * 
 * Permission is hereby granted, free of charge, to any person obtaining a copy of 
 * this software and associated documentation files (the ""Software""), to deal in 
 * the Software without restriction, including without limitation the rights to use, 
 * copy, modify, merge, publish, distribute, sublicense, and/or sell copies of the
 * Software, and to permit persons to whom the Software is furnished to do so, 
 * subject to the following conditions:
 * 
 * The above copyright notice and this permission notice shall be included in all 
 * copies or substantial portions of the Software.
 * 
 * THE SOFTWARE IS PROVIDED *AS IS*, WITHOUT WARRANTY OF ANY KIND, EXPRESS OR IMPLIED, 
 * INCLUDING BUT NOT LIMITED TO THE WARRANTIES OF MERCHANTABILITY, FITNESS FOR A 
 * PARTICULAR PURPOSE AND NONINFRINGEMENT. IN NO EVENT SHALL THE AUTHORS OR COPYRIGHT 
 * HOLDERS BE LIABLE FOR ANY CLAIM, DAMAGES OR OTHER LIABILITY, WHETHER IN AN ACTION 
 * OF CONTRACT, TORT OR OTHERWISE, ARISING FROM, OUT OF OR IN CONNECTION WITH THE 
 * SOFTWARE OR THE USE OR OTHER DEALINGS IN THE SOFTWARE.
 */

namespace ApiDoctor.ConsoleApp
{
    using System;
    using System.Collections.Generic;
    using System.Diagnostics;
    using System.IO;
    using System.Linq;
    using System.Net;
    using System.Net.Http;
    using System.Runtime.InteropServices;
    using System.Text;
    using System.Text.RegularExpressions;
    using System.Threading.Tasks;
    using ApiDoctor.DocumentationGeneration;
    using ApiDoctor.Validation.Config;
    using ApiDoctor.Validation.OData.Transformation;
    using AppVeyor;
    using CommandLine;
    using Newtonsoft.Json;
    using Publishing.Html;
    using Publishing.Swagger;
    using Validation;
    using Validation.Error;
    using Validation.Http;
    using Validation.Json;
    using Validation.OData;
    using Validation.Params;
    using Validation.Writers;

    class Program
    {
        private const int ExitCodeFailure = 1;
        private const int ExitCodeSuccess = 0;
        private const int ParallelTaskCount = 5;

        public static readonly BuildWorkerApi BuildWorker = new BuildWorkerApi();
        public static AppConfigFile CurrentConfiguration { get; private set; }

        // Set to true to disable returning an error code when the app exits.
        private static bool IgnoreErrors { get; set; }

        private static List<UndocumentedPropertyWarning> DiscoveredUndocumentedProperties = new List<UndocumentedPropertyWarning>();

        static void Main(string[] args)
        {
            Logging.ProviderLogger(new ConsoleAppLogger());

            FancyConsole.WriteLine(ConsoleColor.Green, "API Doctor, version {0}", System.Reflection.Assembly.GetExecutingAssembly().GetName().Version);
            FancyConsole.WriteLine();
            if (args.Length > 0)
                FancyConsole.WriteLine("Command line: " + args.ComponentsJoinedByString(" "));

            try
            {
                Parser.Default.ParseArguments<PrintOptions, CheckLinkOptions, BasicCheckOptions, CheckAllLinkOptions, CheckServiceOptions, PublishOptions, PublishMetadataOptions, CheckMetadataOptions, FixDocsOptions, GenerateDocsOptions, GenerateSnippetsOptions, AboutOptions>(args)
                        .WithParsed<BaseOptions>((options) =>
                        {
                            IgnoreErrors = options.IgnoreErrors;
#if DEBUG
                            if (options.AttachDebugger == 1)
                            {
                                Debugger.Launch();
                            }
#endif

                            SetStateFromOptions(options);
                        })    
                        .MapResult(
                            (PrintOptions options) => RunInvokedMethodAsync(options),
                            (CheckLinkOptions options) => RunInvokedMethodAsync(options),
                            (BasicCheckOptions options) => RunInvokedMethodAsync(options),
                            (CheckAllLinkOptions options) => RunInvokedMethodAsync(options),
                            (CheckServiceOptions options) => RunInvokedMethodAsync(options),
                            (PublishOptions options) => RunInvokedMethodAsync(options),
                            (PublishMetadataOptions options) => RunInvokedMethodAsync(options),
                            (CheckMetadataOptions options) => RunInvokedMethodAsync(options),
                            (FixDocsOptions options) => RunInvokedMethodAsync(options),
                            (GenerateDocsOptions options) => RunInvokedMethodAsync(options),
                            (AboutOptions options) => RunInvokedMethodAsync(options),
                            (GenerateSnippetsOptions options) => RunInvokedMethodAsync(options),
                            (errors) =>
                                    {
                                        FancyConsole.WriteLine(ConsoleColor.Red, "COMMAND LINE PARSE ERROR");
                                        Exit(failure: true);
                                        return Task.FromResult(default(BaseOptions));
                                    })
                        .Wait();
            }
            catch (Exception ex)
            {
                FancyConsole.WriteLine(FancyConsole.ConsoleErrorColor, "Uncaught exception is causing a crash: {0}", ex);
                Exit(failure: true, customExitCode: 40);
            }
        }

        private static void SetStateFromOptions(BaseOptions verbOptions)
        {
            if (!string.IsNullOrEmpty(verbOptions.AppVeyorServiceUrl))
            {
                BuildWorker.UrlEndPoint = new Uri(verbOptions.AppVeyorServiceUrl);
            }

            var commandOptions = verbOptions as DocSetOptions;
            if (null != commandOptions)
            {
                FancyConsole.WriteVerboseOutput = commandOptions.EnableVerboseOutput;
            }

            var checkOptions = verbOptions as BasicCheckOptions;
            if (null != checkOptions)
            {
                if ((!string.IsNullOrEmpty(checkOptions.FilesChangedFromOriginalBranch)) || (verbOptions is GenerateSnippetsOptions))
                {
                    if (string.IsNullOrEmpty(checkOptions.GitExecutablePath))
                    {
                        var foundPath = GitHelper.FindGitLocation();
                        if (null == foundPath)
                        {
                            FancyConsole.WriteLine(FancyConsole.ConsoleErrorColor, "To use changes-since-branch-only, git-path must be specified.");
                            Exit(failure: true, customExitCode: 41);
                        }
                        else
                        {
                            FancyConsole.WriteLine(FancyConsole.ConsoleDefaultColor, $"Using GIT executable: {foundPath}");
                            checkOptions.GitExecutablePath = foundPath;
                        }

                    }
                }
            }

            FancyConsole.LogFileName = verbOptions.LogFile;
        }

        public static void LoadCurrentConfiguration(DocSetOptions options)
        {
            if (CurrentConfiguration != null)
                return;

            if (null != options)
            {
                var configurationFiles = DocSet.TryLoadConfigurationFiles<AppConfigFile>(options.DocumentationSetPath);
                CurrentConfiguration = configurationFiles.FirstOrDefault();
                if (null != CurrentConfiguration)
                    Console.WriteLine("Using configuration file: {0}", CurrentConfiguration.SourcePath);
            }
        }
        private static async Task RunInvokedMethodAsync(BaseOptions options)
        {
            var issues = new IssueLogger()
            {
#if DEBUG
                DebugLine = options.AttachDebugger,
#endif
            };

            if (!options.HasRequiredProperties(out var missingProps))
            {
                issues.Error(ValidationErrorCode.MissingRequiredArguments, $"Command line is missing required arguments: {missingProps.ComponentsJoinedByString(", ")}");
                await WriteOutErrorsAndFinishTestAsync(issues, options.SilenceWarnings, printFailuresOnly: options.PrintFailuresOnly);
                Exit(failure: true);
            }

            LoadCurrentConfiguration(options as DocSetOptions);

            bool returnSuccess = true;

            switch (options)
            {
                case PrintOptions o:
                    await PrintDocInformationAsync(o, issues);
                    break;
                case CheckAllLinkOptions o:
                    returnSuccess = await CheckDocsAllAsync(o, issues);
                    break;
                case CheckServiceOptions o:
                    returnSuccess = await CheckServiceAsync(o, issues);
                    break;
                case GenerateDocsOptions o:
                    returnSuccess = await GenerateDocsAsync(o);
                    break;
                case FixDocsOptions o:
                    returnSuccess = await FixDocsAsync(o, issues);
                    break;
                case CheckLinkOptions o:
                    returnSuccess = await CheckLinksAsync(o, issues);
                    break;
                case GenerateSnippetsOptions o:
                    returnSuccess = await GenerateSnippetsAsync(o, issues);
                    break;
                case BasicCheckOptions o:
                    returnSuccess = await CheckDocsAsync(o, issues);
                    break;
                case PublishOptions o:
                    returnSuccess = await PublishDocumentationAsync(o, issues);
                    break;
                case PublishMetadataOptions o:
                    returnSuccess = await PublishMetadataAsync(o, issues);
                    break;
<<<<<<< HEAD
                case CheckMetadataOptions o:
                    await CheckServiceMetadataAsync(o, issues);
                    break;
                case AboutOptions o:
=======
                case CommandLineOptions.VerbGenerateSnippets:
                    returnSuccess = await GenerateSnippetsAsync((GenerateSnippetsOptions)options, issues);
                    break;
                case CommandLineOptions.VerbAbout:
>>>>>>> c8e23747
                    PrintAboutMessage();
                    Exit(failure: false);
                    break;
            }

            WriteMessages(
                issues,
                options.IgnoreWarnings,
                indent: "  ",
                printUnusedSuppressions: options is CheckAllLinkOptions);

            if (returnSuccess)
            {
                if ((issues.Errors.Any() && !options.IgnoreErrors) ||
                    (issues.Warnings.Any() && !options.IgnoreWarnings))
                {
                    returnSuccess = false;
                }
            }

            Exit(failure: !returnSuccess);
        }

        /// <summary>
        /// Perform all of the local documentation based checks. This is the "compile"
        /// command for the documentation that verifies that everything is clean inside the 
        /// documentation itself.
        /// </summary>
        /// <param name="options"></param>
        /// <returns></returns>
        private static async Task<bool> CheckDocsAllAsync(CheckLinkOptions options, IssueLogger issues)
        {
            var docset = await GetDocSetAsync(options, issues);

            if (null == docset)
                return false;

            var checkLinksResult = await CheckLinksAsync(options, issues, docset);
            var checkDocsResults = await CheckDocsAsync(options, issues, docset);

            var publishOptions = new PublishMetadataOptions();
            var publishResult = await PublishMetadataAsync(publishOptions, issues, docset);

            return checkLinksResult && checkDocsResults && publishResult;
        }

        private static void PrintAboutMessage()
        {
            FancyConsole.WriteLine();
            FancyConsole.WriteLine(ConsoleColor.Cyan, "apidoc.exe - API Documentation Test Tool");
            FancyConsole.WriteLine(ConsoleColor.Cyan, "Copyright (c) 2018 Microsoft Corporation");
            FancyConsole.WriteLine();
            FancyConsole.WriteLine(ConsoleColor.Cyan, "For more information see http://github.com/onedrive/apidoctor");
            FancyConsole.WriteLine();
        }


        /// <summary>
        /// Create and return a document set based on input options
        /// </summary>
        /// <param name="options"></param>
        /// <returns></returns>
        private static Task<DocSet> GetDocSetAsync(DocSetOptions options, IssueLogger issues)
        {
            FancyConsole.VerboseWriteLine("Opening documentation from {0}", options.DocumentationSetPath);
            DocSet set = null;
            try
            {
                set = new DocSet(options.DocumentationSetPath, writeFixesBackToDisk: options is FixDocsOptions);
            }
            catch (System.IO.FileNotFoundException ex)
            {
                FancyConsole.WriteLine(FancyConsole.ConsoleErrorColor, ex.Message);
                Exit(failure: true);
                return Task.FromResult<DocSet>(null);
            }

            FancyConsole.VerboseWriteLine("Scanning documentation files...");

            string tagsToInclude;
            if (null == options.PageParameterDict || !options.PageParameterDict.TryGetValue("tags", out tagsToInclude))
            {
                tagsToInclude = String.Empty;
            }

            DateTimeOffset start = DateTimeOffset.Now;
            set.ScanDocumentation(tagsToInclude, issues);
            DateTimeOffset end = DateTimeOffset.Now;
            TimeSpan duration = end.Subtract(start);

            FancyConsole.WriteLine($"Took {duration.TotalSeconds} to parse {set.Files.Length} source files.");
            return Task.FromResult<DocSet>(set);
        }

        public static void RecordWarning(string format, params object[] variables)
        {
            var message = string.Format(format, variables);
            FancyConsole.WriteLine(FancyConsole.ConsoleWarningColor, message);
            Task.Run(() => BuildWorker.AddMessageAsync(message, MessageCategory.Warning));
        }

        public static void RecordError(string format, params object[] variables)
        {
            var message = string.Format(format, variables);
            FancyConsole.WriteLine(FancyConsole.ConsoleErrorColor, message);
            Task.Run(() => BuildWorker.AddMessageAsync(message, MessageCategory.Error));
        }

        /// <summary>
        /// Output information about the document set to the console
        /// </summary>
        /// <param name="options"></param>
        /// <param name="docset"></param>
        /// <returns></returns>
        private static async Task PrintDocInformationAsync(PrintOptions options, IssueLogger issues, DocSet docset = null)
        {
            docset = docset ?? await GetDocSetAsync(options, issues);
            if (null == docset)
            {
                return;
            }

            if (options.PrintFiles)
            {
                await PrintFilesAsync(options, docset, issues);
            }
            if (options.PrintResources)
            {
                await PrintResourcesAsync(options, docset, issues);
            }
            if (options.PrintMethods)
            {
                await PrintMethodsAsync(options, docset, issues);
            }
            if (options.PrintAccounts)
            {
                PrintAccountsAsync(options, docset);
            }
        }

        #region Print verb commands
        /// <summary>
        /// Prints a list of the documentation files in a docset to the console.
        /// </summary>
        /// <param name="options"></param>
        /// <param name="docset"></param>
        /// <returns></returns>
        private static async Task PrintFilesAsync(DocSetOptions options, DocSet docset, IssueLogger issues)
        {
            docset = docset ?? await GetDocSetAsync(options, issues);
            if (null == docset)
                return;


            if (null == docset)
                return;

            FancyConsole.WriteLine();
            FancyConsole.WriteLine(FancyConsole.ConsoleHeaderColor, "Documentation files");

            string format = null;
            if (options.EnableVerboseOutput)
            {
                format = "{1} (resources: {2}, methods: {3})";
            }
            else
            {
                format = "{0} (r:{2}, m:{3})";
            }

            foreach (var file in docset.Files)
            {
                ConsoleColor color = FancyConsole.ConsoleSuccessColor;
                if (file.Resources.Length == 0 && file.Requests.Length == 0)
                    color = FancyConsole.ConsoleWarningColor;

                FancyConsole.WriteLineIndented("  ", color, format, file.DisplayName, file.FullPath, file.Resources.Length, file.Requests.Length);
            }
        }

        /// <summary>
        /// Print a list of the resources detected in the documentation set to the console.
        /// </summary>
        private static async Task PrintResourcesAsync(DocSetOptions options, DocSet docset, IssueLogger issues)
        {
            docset = docset ?? await GetDocSetAsync(options, issues);
            if (null == docset)
                return;

            FancyConsole.WriteLine();
            FancyConsole.WriteLine(FancyConsole.ConsoleHeaderColor, "Defined resources:");
            FancyConsole.WriteLine();

            var sortedResources = docset.Resources.OrderBy(x => x.Name);

            foreach (var resource in sortedResources)
            {
                if (options.EnableVerboseOutput)
                {
                    string metadata = JsonConvert.SerializeObject(resource.OriginalMetadata);
                    FancyConsole.Write("  ");
                    FancyConsole.Write(FancyConsole.ConsoleHeaderColor, resource.Name);
                    FancyConsole.WriteLine(" flags: {1}", resource.Name, metadata);
                }
                else
                {
                    FancyConsole.WriteLineIndented("  ", FancyConsole.ConsoleHeaderColor, resource.Name);
                }

                FancyConsole.WriteLineIndented("    ", FancyConsole.ConsoleCodeColor, resource.ExampleText);
                FancyConsole.WriteLine();
            }
        }

        /// <summary>
        /// Print a list of the methods (request/responses) discovered in the documentation to the console.
        /// </summary>
        private static async Task PrintMethodsAsync(DocSetOptions options, DocSet docset, IssueLogger issues)
        {
            docset = docset ?? await GetDocSetAsync(options, issues);
            if (null == docset)
                return;

            FancyConsole.WriteLine();
            FancyConsole.WriteLine(FancyConsole.ConsoleHeaderColor, "Defined methods:");
            FancyConsole.WriteLine();

            foreach (var method in docset.Methods)
            {
                FancyConsole.WriteLine(FancyConsole.ConsoleHeaderColor, "Method '{0}' in file '{1}'", method.Identifier, method.SourceFile.DisplayName);

                var requestMetadata = options.EnableVerboseOutput ? JsonConvert.SerializeObject(method.RequestMetadata) : string.Empty;
                FancyConsole.WriteLineIndented("  ", FancyConsole.ConsoleSubheaderColor, "Request: {0}", requestMetadata);
                FancyConsole.WriteLineIndented("    ", FancyConsole.ConsoleCodeColor, method.Request);

                if (options.EnableVerboseOutput)
                {
                    FancyConsole.WriteLine();
                    var responseMetadata = JsonConvert.SerializeObject(method.ExpectedResponseMetadata);
                    FancyConsole.WriteLineIndented("  ", FancyConsole.ConsoleSubheaderColor, "Expected Response: {0}", responseMetadata);
                    FancyConsole.WriteLineIndented("    ", FancyConsole.ConsoleCodeColor, method.ExpectedResponse);
                    FancyConsole.WriteLine();
                }
                FancyConsole.WriteLine();
            }
        }

        private static void PrintAccountsAsync(PrintOptions options, DocSet docset)
        {
            var accounts = Program.CurrentConfiguration.Accounts;
            foreach (var account in accounts)
            {
                FancyConsole.WriteLine($"{account.Name} = {account.BaseUrl}");
            }
        }


        #endregion


        /// <summary>
        /// Verifies that all markdown links inside the documentation are valid. Prints warnings
        /// to the console for any invalid links. Also checks for orphaned documents.
        /// </summary>
        /// <param name="options"></param>
        /// <param name="docs"></param>
        private static async Task<bool> CheckLinksAsync(CheckLinkOptions options, IssueLogger issues, DocSet docs = null)
        {
            const string testName = "Check-links";
            var docset = docs ?? await GetDocSetAsync(options, issues);

            if (null == docset)
                return false;


            string[] interestingFiles = null;
            if (!string.IsNullOrEmpty(options.FilesChangedFromOriginalBranch))
            {
                GitHelper helper = new GitHelper(options.GitExecutablePath, options.DocumentationSetPath);
                interestingFiles = helper.FilesChangedFromBranch(options.FilesChangedFromOriginalBranch);
            }

            TestReport.StartTest(testName);

            docset.ValidateLinks(options.EnableVerboseOutput, interestingFiles, issues, options.RequireFilenameCaseMatch, options.IncludeOrphanPageWarning);

            foreach (var error in issues.Issues)
            {
                MessageCategory category;
                if (error.IsWarning)
                {
                    category = MessageCategory.Warning;
                }
                else if (error.IsError)
                {
                    category = MessageCategory.Error;
                }
                else
                {
                    if (!FancyConsole.WriteVerboseOutput)
                    {
                        continue;
                    }

                    category = MessageCategory.Information;
                }

                string message = string.Format("{1}: {0}", error.Message.FirstLineOnly(), error.Code);
                await TestReport.LogMessageAsync(message, category);
            }

            return await WriteOutErrorsAndFinishTestAsync(issues, options.SilenceWarnings, successMessage: "No link errors detected.", testName: testName, printFailuresOnly: options.PrintFailuresOnly);
        }

        /// <summary>
        /// Find the first instance of a method with a particular name in the docset.
        /// </summary>
        /// <param name="docset"></param>
        /// <param name="methodName"></param>
        /// <returns></returns>
        private static MethodDefinition LookUpMethod(DocSet docset, string methodName)
        {
            var query = from m in docset.Methods
                        where m.Identifier.Equals(methodName, StringComparison.OrdinalIgnoreCase)
                        select m;

            return query.FirstOrDefault();
        }

        /// <summary>
        /// Returns a collection of methods matching the string query. This can either be the
        /// literal name of the method of a wildcard match for the method name.
        /// </summary>
        /// <param name="docs"></param>
        /// <param name="query"></param>
        /// <returns></returns>
        private static MethodDefinition[] FindMethods(DocSet docs, string wildcardPattern)
        {
            var query = from m in docs.Methods
                        where m.Identifier.IsWildcardMatch(wildcardPattern)
                        select m;
            return query.ToArray();
        }

        /// <summary>
        /// Perform internal consistency checks on the documentation, including verify that 
        /// code blocks have proper formatting, that resources are used properly, and that expected
        /// responses and examples conform to the resource definitions.
        /// </summary>
        /// <param name="options"></param>
        /// <param name="docs"></param>
        /// <returns></returns>
        private static async Task<bool> CheckDocsAsync(BasicCheckOptions options, IssueLogger issues, DocSet docs = null)
        {
            var docset = docs ?? await GetDocSetAsync(options, issues);
            if (null == docset)
                return false;

            FancyConsole.WriteLine();

            var resultStructure = await CheckDocStructure(options, docset, issues);

            var resultMethods = await CheckMethodsAsync(options, docset, issues);
            CheckResults resultExamples = new CheckResults();
            if (string.IsNullOrEmpty(options.MethodName))
            {
                resultExamples = await CheckExamplesAsync(options, docset, issues);
            }

            var combinedResults = resultMethods + resultExamples + resultStructure;

            if (options.IgnoreWarnings)
            {
                combinedResults.ConvertWarningsToSuccess();
            }

            combinedResults.PrintToConsole();

            return combinedResults.FailureCount == 0;
        }

        private static async Task<CheckResults> CheckDocStructure(BasicCheckOptions options, DocSet docset, IssueLogger issues)
        {
            var results = new CheckResults();

            TestReport.StartTest("Verify document structure");
            foreach (var doc in docset.Files)
            {
                doc.CheckDocumentStructure(issues.For(doc.DisplayName));
            }

            await WriteOutErrorsAndFinishTestAsync(issues, options.SilenceWarnings, "    ", "Passed.", false, "Verify document structure", "Warnings detected", "Errors detected", printFailuresOnly: options.PrintFailuresOnly);
            results.IncrementResultCount(issues.Issues);

            return results;
        }

        /// <summary>
        /// Perform an internal consistency check on the examples defined in the documentation. Prints
        /// the results of the tests to the console.
        /// </summary>
        /// <param name="options"></param>
        /// <param name="docset"></param>
        /// <returns></returns>
        private static async Task<CheckResults> CheckExamplesAsync(BasicCheckOptions options, DocSet docset, IssueLogger issues)
        {
            var results = new CheckResults();

            foreach (var doc in docset.Files)
            {
                if (doc.Examples.Length == 0)
                {
                    continue;
                }

                var exampleIssues = issues.For(doc.DisplayName);
                FancyConsole.WriteLine(FancyConsole.ConsoleHeaderColor, "Checking examples in \"{0}\"...", doc.DisplayName);

                foreach (var example in doc.Examples)
                {
                    if (example.Metadata == null)
                        continue;
                    if (example.Language != CodeLanguage.Json)
                        continue;

                    var testName = string.Format("check-example: {0}", example.Metadata.MethodName?.FirstOrDefault(), example.Metadata.ResourceType);
                    TestReport.StartTest(testName, doc.DisplayName);

                    docset.ResourceCollection.ValidateJsonExample(example.Metadata, example.SourceExample, exampleIssues, new ValidationOptions { RelaxedStringValidation = options.RelaxStringTypeValidation ?? true });

                    await WriteOutErrorsAndFinishTestAsync(exampleIssues, options.SilenceWarnings, "   ", "Passed.", false, testName, "Warnings detected", "Errors detected", printFailuresOnly: options.PrintFailuresOnly);
                    results.IncrementResultCount(exampleIssues.Issues);
                }
            }

            return results;
        }

        /// <summary>
        /// Performs an internal consistency check on the methods (requests/responses) in the documentation.
        /// Prints the results of the tests to the console.
        /// </summary>
        /// <param name="options"></param>
        /// <param name="docset"></param>
        /// <returns></returns>
        private static async Task<CheckResults> CheckMethodsAsync(BasicCheckOptions options, DocSet docset, IssueLogger issues)
        {
            MethodDefinition[] methods = FindTestMethods(options, docset);
            CheckResults results = new CheckResults();

            foreach (var method in methods)
            {
                var methodIssues = issues.For(method.Identifier);
                var testName = "API Request: " + method.Identifier;

                TestReport.StartTest(testName, method.SourceFile.DisplayName, skipPrintingHeader: options.PrintFailuresOnly);

                if (method.ExpectedResponse == null)
                {
                    methodIssues.Error(ValidationErrorCode.UnpairedRequest, "Unable to locate the corresponding response for this method. Missing or incorrect code block annotation.");
                    await TestReport.FinishTestAsync(testName, TestOutcome.Failed, "No response was paired with this request.", printFailuresOnly: options.PrintFailuresOnly);
                    results.FailureCount++;
                    continue;
                }

                HttpResponse expectedResponse;
                HttpParser.TryParseHttpResponse(method.ExpectedResponse, out expectedResponse, methodIssues);
                if (expectedResponse != null)
                {
                    method.ValidateResponse(expectedResponse, null, null, methodIssues, new ValidationOptions { RelaxedStringValidation = options.RelaxStringTypeValidation ?? true });
                }
                await WriteOutErrorsAndFinishTestAsync(methodIssues, options.SilenceWarnings, "   ", "Passed.", false, testName, "Warnings detected", "Errors detected", printFailuresOnly: options.PrintFailuresOnly);
                results.IncrementResultCount(methodIssues.Issues);
            }

            return results;
        }

        /// <summary>
        /// Parse the command line parameters into a set of methods that match the command line parameters.
        /// </summary>
        /// <param name="options"></param>
        /// <param name="docset"></param>
        /// <returns></returns>
        private static MethodDefinition[] FindTestMethods(BasicCheckOptions options, DocSet docset)
        {
            MethodDefinition[] methods = null;
            if (!string.IsNullOrEmpty(options.FilesChangedFromOriginalBranch))
            {
                GitHelper helper = new GitHelper(options.GitExecutablePath, options.DocumentationSetPath);
                var changedFiles = helper.FilesChangedFromBranch(options.FilesChangedFromOriginalBranch);
                List<MethodDefinition> foundMethods = new List<MethodDefinition>();
                foreach (var filePath in changedFiles)
                {
                    var file = docset.LookupFileForPath(filePath);
                    if (null != file)
                        foundMethods.AddRange(file.Requests);
                }
                return foundMethods.ToArray();
            }
            else if (!string.IsNullOrEmpty(options.MethodName))
            {
                methods = FindMethods(docset, options.MethodName);
                if (null == methods || methods.Length == 0)
                {
                    FancyConsole.WriteLine(FancyConsole.ConsoleErrorColor, "Unable to locate method '{0}' in docset.", options.MethodName);
                    Exit(failure: true);
                }
            }
            else if (!string.IsNullOrEmpty(options.FileName))
            {
                var selectedFileQuery = FilesMatchingFilter(docset, options.FileName);
                if (!selectedFileQuery.Any())
                {
                    FancyConsole.WriteLine(FancyConsole.ConsoleErrorColor, "Unable to locate file matching '{0}' in docset.", options.FileName);
                    Exit(failure: true);
                }

                List<MethodDefinition> foundMethods = new List<MethodDefinition>();
                foreach (var docFile in selectedFileQuery)
                {
                    foundMethods.AddRange(docFile.Requests);
                }
                methods = foundMethods.ToArray();
            }
            else
            {
                methods = docset.Methods;
            }
            return methods;
        }

        /// <summary>
        /// Return a set of files matching a given wildcard filter
        /// </summary>
        /// <param name="docset"></param>
        /// <param name="filter"></param>
        /// <returns></returns>
        private static IEnumerable<DocFile> FilesMatchingFilter(DocSet docset, string filter)
        {
            return from f in docset.Files
                   where f.DisplayName.IsWildcardMatch(filter)
                   select f;
        }


        /// <summary>
        /// Print a collection of ValidationError objects to the console. Also shuts down the test runner
        /// for the current test.
        /// </summary>
        /// <param name="errors"></param>
        /// <param name="silenceWarnings"></param>
        /// <param name="indent"></param>
        /// <param name="successMessage"></param>
        /// <param name="endLineBeforeWriting"></param>
        /// <param name="testName"></param>
        /// <param name="warningsMessage"></param>
        /// <param name="errorsMessage"></param>
        /// <returns></returns>
        private static async Task<bool> WriteOutErrorsAndFinishTestAsync(IssueLogger issues, bool silenceWarnings, string indent = "", string successMessage = null, bool endLineBeforeWriting = false, string testName = null, string warningsMessage = null, string errorsMessage = null, bool printFailuresOnly = false)
        {
            string writeMessageHeader = null;
            if (printFailuresOnly)
            {
                writeMessageHeader = $"Test {testName} results:";
            }

            WriteMessages(issues, silenceWarnings, indent, endLineBeforeWriting, beforeWriteHeader: writeMessageHeader);

            TestOutcome outcome = TestOutcome.None;
            string outputMessage = null;

            var errorMessages = issues.Issues.Where(x => x.IsError);
            var warningMessages = issues.Issues.Where(x => x.IsWarning);

            if (errorMessages.Any())
            {
                // Write failure message
                var singleError = errorMessages.First();
                if (errorMessages.Count() == 1)
                    outputMessage = singleError.Message.FirstLineOnly();
                else
                    outputMessage = "Multiple errors occured.";

                outcome = TestOutcome.Failed;
            }
            else if (!silenceWarnings && warningMessages.Any())
            {
                // Write warning message
                var singleWarning = warningMessages.First();
                if (warningMessages.Count() == 1)
                    outputMessage = singleWarning.Message.FirstLineOnly();
                else
                    outputMessage = "Multiple warnings occured.";
                outcome = TestOutcome.Passed;
            }
            else
            {
                // write success message!
                outputMessage = successMessage;
                outcome = TestOutcome.Passed;
            }

            // Record this test's outcome in the build worker API
            if (null != testName)
            {
                var errorMessage = (from e in issues.Issues select e.ErrorText).ComponentsJoinedByString("\r\n");
                await TestReport.FinishTestAsync(testName, outcome, outputMessage, stdOut: errorMessage, printFailuresOnly: printFailuresOnly);
            }

            return outcome == TestOutcome.Passed;
        }

        /// <summary>
        /// Prints ValidationError messages to the console, optionally excluding warnings and messages.
        /// </summary>
        private static void WriteMessages(
            IssueLogger issues,
            bool errorsOnly = false,
            string indent = "",
            bool endLineBeforeWriting = false,
            string beforeWriteHeader = null,
            bool printUnusedSuppressions = false)
        {
            bool writtenHeader = false;
            foreach (var error in issues.Issues.OrderBy(err => err.IsWarningOrError).ThenBy(err => err.IsError).ThenBy(err => err.Source))
            {
                RecordUndocumentedProperties(error);

                // Skip messages if verbose output is off
                if (!error.IsWarning && !error.IsError && !FancyConsole.WriteVerboseOutput)
                {
                    continue;
                }

                // Skip warnings if silence warnings is enabled.
                if (errorsOnly && !error.IsError)
                {
                    continue;
                }

                if (endLineBeforeWriting)
                {
                    FancyConsole.WriteLine();
                }

                if (!writtenHeader && beforeWriteHeader != null)
                {
                    writtenHeader = true;
                    FancyConsole.WriteLine(beforeWriteHeader);
                }

                WriteValidationError(indent, error);
            }

            var usedSuppressions = issues.UsedSuppressions;
            if (usedSuppressions.Count > 0)
            {
                FancyConsole.WriteLine(ConsoleColor.DarkYellow, $"{usedSuppressions.Count} issues were suppressed with manual overrides in the docs.");
            }

            if (printUnusedSuppressions)
            {
                var unusedSuppressions = issues.UnusedSuppressions;
                if (unusedSuppressions.Count > 0)
                {
                    FancyConsole.WriteLine(ConsoleColor.Cyan, "Validation suppressions found that weren't used. Please remove:");
                    foreach (var sup in unusedSuppressions)
                    {
                        FancyConsole.WriteLineIndented("  ", ConsoleColor.Cyan, sup);
                    }
                }
            }

            int warningCount = issues.Issues.Count(issue => issue.IsWarning);
            int errorCount = issues.Issues.Count(iss => iss.IsError);

            var color = ConsoleColor.Green;
            var status = "PASSED";
            if (warningCount > 0)
            {
                color = ConsoleColor.Yellow;
                status = "FAILED with warnings";
                FancyConsole.WriteLine(color, $"{warningCount} warnings");
            }

            if (errorCount > 0)
            {
                color = ConsoleColor.Red;
                status = "FAILED with errors";
                FancyConsole.WriteLine(color, $"{errorCount} errors");
            }

            FancyConsole.WriteLine(color, status);
        }

        private static void RecordUndocumentedProperties(ValidationError error)
        {
            if (error is UndocumentedPropertyWarning)
            {
                DiscoveredUndocumentedProperties.Add((UndocumentedPropertyWarning)error);
            }
            else if (error.InnerErrors != null && error.InnerErrors.Any())
            {
                foreach (var innerError in error.InnerErrors)
                {
                    RecordUndocumentedProperties(innerError);
                }
            }
        }

        /// <summary>
        /// Prints a formatted ValidationError object to the console.
        /// </summary>
        /// <param name="indent"></param>
        /// <param name="error"></param>
        internal static void WriteValidationError(string indent, ValidationError error)
        {
            ConsoleColor color;
            if (error.IsWarning)
            {
                color = FancyConsole.ConsoleWarningColor;
            }
            else if (error.IsError)
            {
                color = FancyConsole.ConsoleErrorColor;
            }
            else
            {
                color = FancyConsole.ConsoleDefaultColor;
            }

            FancyConsole.WriteLineIndented(indent, color, error.ErrorText);
            FancyConsole.WriteLine();
        }

        /// <summary>
        /// Executes the remote service tests defined in the documentation. This is similar to CheckDocs, expect
        /// that the actual requests come from the service instead of the documentation. Prints the errors to 
        /// the console.
        /// </summary>
        /// <param name="options"></param>
        /// <returns></returns>
        private static async Task<bool> CheckServiceAsync(CheckServiceOptions options, IssueLogger issues)
        {
            // See if we're supposed to run check-service on this branch (assuming we know what branch we're running on)
            if (!string.IsNullOrEmpty(options.BranchName))
            {
                string[] validBranches = null;
                if (null != CurrentConfiguration)
                    validBranches = CurrentConfiguration.CheckServiceEnabledBranches;

                if (null != validBranches && !validBranches.Contains(options.BranchName))
                {
                    RecordWarning("Aborting check-service run. Branch \"{0}\" wasn't in the checkServiceEnabledBranches configuration list.", options.BranchName);
                    return true;
                }
            }

            // Configure HTTP request logging
            Validation.HttpLog.HttpLogGenerator httpLogging = null;
            if (!string.IsNullOrEmpty(options.HttpLoggerOutputPath))
            {
                httpLogging = new Validation.HttpLog.HttpLogGenerator(options.HttpLoggerOutputPath);
                httpLogging.InitializePackage();
                HttpRequest.HttpLogSession = httpLogging;
            }

            var docset = await GetDocSetAsync(options, issues);
            if (null == docset)
            {
                return false;
            }

            FancyConsole.WriteLine();

            if (!string.IsNullOrEmpty(options.ODataMetadataLevel))
            {
                ValidationConfig.ODataMetadataLevel = options.ODataMetadataLevel;
            }

            if (options.FoundAccounts == null || !options.FoundAccounts.Any(x => x.Enabled))
            {
                RecordError("No account was found. Cannot connect to the service.");
                return false;
            }

            IServiceAccount secondaryAccount = null;
            if (options.SecondaryAccountName != null)
            {
                var secondaryAccounts = options.FoundAccounts.Where(
                    x => options.SecondaryAccountName.Equals(x.Name));
                secondaryAccount = secondaryAccounts.FirstOrDefault();
            }

            var accountsToProcess =
                options.FoundAccounts.Where(
                    x => string.IsNullOrEmpty(options.AccountName)
                        ? x.Enabled
                        : options.AccountName.Equals(x.Name));

            if (!accountsToProcess.Any())
            {
                Console.WriteLine("No accounts were selected.");
            }

            var methods = FindTestMethods(options, docset);

            Dictionary<string, CheckResults> results = new Dictionary<string, CheckResults>();
            foreach (var account in accountsToProcess)
            {
                // if the service root URL is also provided, override the account URL
                if (!string.IsNullOrEmpty(options.ServiceRootUrl))
                {
                    account.OverrideBaseUrl(options.ServiceRootUrl);
                }

                var accountResults = await CheckMethodsForAccountAsync(options, account, secondaryAccount, methods, docset);
                if (null != accountResults)
                {
                    results[account.Name] = accountResults;
                }
            }

            // Disable http logging
            if (null != httpLogging)
            {
                HttpRequest.HttpLogSession = null;
                httpLogging.ClosePackage();
            }

            // Print out account summary if multiple accounts were used
            foreach (var key in results.Keys)
            {
                FancyConsole.Write("Account {0}: ", key);
                results[key].PrintToConsole(false);
            }

            // Print out undocumented properties, if any where found.
            WriteUndocumentedProperties();

            return !results.Values.Any(x => x.WereFailures);
        }

        private static void WriteUndocumentedProperties()
        {
            // Collapse all the properties we've discovered down into an easy-to-digest list of properties and resources
            Dictionary<string, HashSet<string>> undocumentedProperties = new Dictionary<string, HashSet<string>>();
            foreach (var props in DiscoveredUndocumentedProperties)
            {
                HashSet<string> foundPropertiesOnResource;
                if (props.ResourceName != null)
                {
                    if (!undocumentedProperties.TryGetValue(props.ResourceName, out foundPropertiesOnResource))
                    {
                        foundPropertiesOnResource = new HashSet<string>();
                        undocumentedProperties.Add(props.ResourceName, foundPropertiesOnResource);
                    }
                    foundPropertiesOnResource.Add(props.PropertyName);
                }
            }

            string seperator = ", ";
            if (undocumentedProperties.Any())
            {
                FancyConsole.WriteLine(FancyConsole.ConsoleWarningColor, "The following undocumented properties were detected:");
                foreach (var resource in undocumentedProperties)
                {
                    Console.WriteLine($"Resource {resource.Key}: {resource.Value.ComponentsJoinedByString(seperator)}");
                }
            }
        }

        /// <summary>
        /// Execute the provided methods on the given account.
        /// </summary>
        /// <param name="commandLineOptions"></param>
        /// <param name="account"></param>
        /// <param name="methods"></param>
        /// <param name="docset"></param>
        /// <returns>A CheckResults instance that contains the details of the test run</returns>
        private static async Task<CheckResults> CheckMethodsForAccountAsync(CheckServiceOptions commandLineOptions, IServiceAccount primaryAccount, IServiceAccount secondaryAccount, MethodDefinition[] methods, DocSet docset)
        {
            ConfigureAdditionalHeadersForAccount(commandLineOptions, primaryAccount);

            FancyConsole.WriteLine(FancyConsole.ConsoleHeaderColor, "Testing account: {0}", primaryAccount.Name);
            FancyConsole.WriteLine(FancyConsole.ConsoleCodeColor, "Preparing authentication for requests...", primaryAccount.Name);

            try
            {
                await primaryAccount.PrepareForRequestAsync();
            }
            catch (Exception ex)
            {
                RecordError(ex.Message);
                return null;
            }

            if (secondaryAccount != null)
            {
                ConfigureAdditionalHeadersForAccount(commandLineOptions, secondaryAccount);

                try
                {
                    await secondaryAccount.PrepareForRequestAsync();
                }
                catch (Exception ex)
                {
                    RecordError(ex.Message);
                    return null;
                }
            }

            int concurrentTasks = commandLineOptions.ParallelTests ? ParallelTaskCount : 1;

            CheckResults docSetResults = new CheckResults();

            await ForEachAsync(methods, concurrentTasks, async method =>
            {
                FancyConsole.WriteLine(
                    FancyConsole.ConsoleCodeColor,
                    "Running validation for method: {0}",
                    method.Identifier);

                // List out the scenarios defined for this method
                ScenarioDefinition[] scenarios = docset.TestScenarios.ScenariosForMethod(method);

                // Test these scenarios and validate responses
                ValidationResults results = await method.ValidateServiceResponseAsync(scenarios, primaryAccount, secondaryAccount,
                    new ValidationOptions
                    {
                        RelaxedStringValidation = commandLineOptions.RelaxStringTypeValidation ?? true,
                        IgnoreRequiredScopes = commandLineOptions.IgnoreRequiredScopes
                    });

                PrintResultsToConsole(method, primaryAccount, results, commandLineOptions);
                await TestReport.LogMethodTestResults(method, primaryAccount, results);
                docSetResults.RecordResults(results, commandLineOptions);

                if (concurrentTasks == 1)
                {
                    AddPause(commandLineOptions);
                }
            });

            if (commandLineOptions.IgnoreWarnings || commandLineOptions.SilenceWarnings)
            {
                // Remove the warning flag from the outcomes
                docSetResults.ConvertWarningsToSuccess();
            }

            docSetResults.PrintToConsole();

            return docSetResults;
        }



        /// <summary>
        /// Parallel enabled for each processor that supports async lambdas. Copied from 
        /// http://blogs.msdn.com/b/pfxteam/archive/2012/03/05/10278165.aspx
        /// </summary>
        /// <typeparam name="T"></typeparam>
        /// <param name="source">Collection of items to iterate over</param>
        /// <param name="dop">Degree of parallelism to execute.</param>
        /// <param name="body">Lambda expression executed for each operation</param>
        /// <returns></returns>
        public static Task ForEachAsync<T>(IEnumerable<T> source, int dop, Func<T, Task> body)
        {
            return Task.WhenAll(
                from partition in System.Collections.Concurrent.Partitioner.Create(source).GetPartitions(dop)
                select Task.Run(async delegate
                {
                    using (partition)
                        while (partition.MoveNext())
                            await body(partition.Current);
                }));
        }

        /// <summary>
        /// Write the results of a test to the output console.
        /// </summary>
        /// <param name="method"></param>
        /// <param name="account"></param>
        /// <param name="results"></param>
        /// <param name="options"></param>
        private static void PrintResultsToConsole(MethodDefinition method, IServiceAccount account, ValidationResults output, CheckServiceOptions options)
        {
            // Only allow one thread at a time to write to the console so we don't interleave our results.
            lock (typeof(Program))
            {
                FancyConsole.WriteLine(
                    FancyConsole.ConsoleHeaderColor,
                    "Testing method {0} with account {1}",
                    method.Identifier,
                    account.Name);

                foreach (var scenario in output.Results)
                {
                    if (scenario.Errors.Count > 0)
                    {
                        FancyConsole.WriteLineIndented(
                            "  ",
                            FancyConsole.ConsoleSubheaderColor,
                            "Scenario: {0}",
                            scenario.Name);

                        foreach (var message in scenario.Errors)
                        {
                            if (options.EnableVerboseOutput || message.IsWarningOrError)
                                FancyConsole.WriteLineIndented(
                                    "    ",
                                    FancyConsole.ConsoleDefaultColor,
                                    message.ErrorText);
                            RecordUndocumentedProperties(message);
                        }

                        if (options.SilenceWarnings && scenario.Outcome == ValidationOutcome.Warning)
                        {
                            scenario.Outcome = ValidationOutcome.Passed;
                        }

                        FancyConsole.WriteLineIndented(
                            "    ",
                            scenario.Outcome.ConsoleColor(),
                            "Scenario finished with outcome: {0}. Duration: {1}",
                            scenario.Outcome,
                            scenario.Duration);
                    }
                }

                FancyConsole.WriteLineIndented(
                    "  ",
                    output.OverallOutcome.ConsoleColor(),
                    "Method testing finished with overall outcome: {0}",
                    output.OverallOutcome);
                FancyConsole.WriteLine();
            }
        }




        private static void ConfigureAdditionalHeadersForAccount(CheckServiceOptions options, IServiceAccount account)
        {
            if (account.AdditionalHeaders != null && account.AdditionalHeaders.Length > 0)
            {
                // If the account needs additional headers, merge them in.
                List<string> headers = new List<string>(account.AdditionalHeaders);
                if (options.AdditionalHeaders != null)
                {
                    headers.AddRange(options.AdditionalHeaders.Split('|'));
                }
                ValidationConfig.AdditionalHttpHeaders = headers.ToArray();
            }
            else if (options.AdditionalHeaders != null)
            {
                var headers = options.AdditionalHeaders.Split('|');
                ValidationConfig.AdditionalHttpHeaders = headers.ToArray();
            }
        }

        private static void Exit(bool failure, int? customExitCode = null)
        {
            int exitCode = failure ? ExitCodeFailure : ExitCodeSuccess;
            if (customExitCode.HasValue)
            {
                exitCode = customExitCode.Value;
            }

            if (IgnoreErrors)
            {
                FancyConsole.WriteLine("Ignoring errors and returning a successful exit code.");
                exitCode = ExitCodeSuccess;
            }

#if DEBUG
            Console.WriteLine("Exit code: " + exitCode);
            if (Debugger.IsAttached)
            {
                Console.WriteLine();
                Console.Write("Press any key to exit.");
                Console.ReadKey();
            }
#endif

            Environment.Exit(exitCode);
        }




        private static void AddPause(CheckServiceOptions options)
        {
            if (options.PauseBetweenRequests)
            {
                FancyConsole.WriteLine("Press any key to continue");
                Console.ReadKey();
                FancyConsole.WriteLine();
            }
        }

        public static async Task<bool> PublishMetadataAsync(PublishMetadataOptions options, IssueLogger issues, DocSet docSet = null)
        {
            var docs = docSet ?? await GetDocSetAsync(options, issues);
            if (null == docs)
            {
                return false;
            }

            var publisher = new Publishing.CSDL.CsdlWriter(docs, options.GetOptions());
            FancyConsole.WriteLine();

            FancyConsole.WriteLine("Publishing metadata...");
            publisher.NewMessage += publisher_NewMessage;

            try
            {
                var outputPath = options.OutputDirectory;
                await publisher.PublishToFolderAsync(outputPath, issues);
                FancyConsole.WriteLine(FancyConsole.ConsoleSuccessColor, "Finished publishing metadata.");
            }
            catch (Exception ex)
            {
                FancyConsole.WriteLine(
                    FancyConsole.ConsoleErrorColor,
                    "An error occured while publishing: {0}",
                    ex.ToString());
                Exit(failure: true, customExitCode: 99);
                return false;
            }

            if (!string.IsNullOrEmpty(options.CompareToMetadataPath))
            {
                SchemaConfigFile[] schemaConfigs = DocSet.TryLoadConfigurationFiles<SchemaConfigFile>(options.DocumentationSetPath);
                var schemaConfig = schemaConfigs.FirstOrDefault();
                SchemaDiffConfig config = null;
                if (schemaConfig?.SchemaDiffConfig != null)
                {
                    Console.WriteLine($"Using schemadiff config file: {schemaConfig.SourcePath}");
                    config = schemaConfig.SchemaDiffConfig;
                }

                var sorter = new Publishing.CSDL.XmlSorter(config) { KeepUnrecognizedObjects = options.KeepUnrecognizedObjects };
                sorter.Sort(Path.Combine(options.OutputDirectory, "metadata.xml"), options.CompareToMetadataPath);
            }

            return true;
        }

        private static async Task<bool> PublishDocumentationAsync(PublishOptions options, IssueLogger issues)
        {
            var outputPath = options.OutputDirectory;

            FancyConsole.WriteLine("Publishing documentation to {0}", outputPath);

            DocSet docs = await GetDocSetAsync(options, issues);
            if (null == docs)
                return false;

            DocumentPublisher publisher = null;
            switch (options.Format)
            {
                case PublishOptions.PublishFormat.Markdown:
                    publisher = new MarkdownPublisher(docs);
                    break;
                case PublishOptions.PublishFormat.Html:
                    publisher = new DocumentPublisherHtml(docs, options);
                    break;
                case PublishOptions.PublishFormat.Mustache:
                    publisher = new HtmlMustacheWriter(docs, options);
                    break;
                case PublishOptions.PublishFormat.JsonToc:
                    publisher = new HtmlMustacheWriter(docs, options) { TocOnly = true };
                    break;
                case PublishOptions.PublishFormat.Swagger2:
                    publisher = new SwaggerWriter(docs, "https://service.org")  // TODO: Plumb in the base URL.
                    {
                        Title = options.Title,
                        Description = options.Description,
                        Version = options.Version
                    };
                    break;
                case PublishOptions.PublishFormat.Outline:
                    publisher = new OutlinePublisher(docs);
                    break;
                default:
                    FancyConsole.WriteLine(
                        FancyConsole.ConsoleErrorColor,
                        "Unsupported publishing format: {0}",
                        options.Format);
                    return false;
            }

            FancyConsole.WriteLineIndented("  ", "Format: {0}", publisher.GetType().Name);
            publisher.VerboseLogging = options.EnableVerboseOutput;
            FancyConsole.WriteLine();

            FancyConsole.WriteLine("Publishing content...");
            publisher.NewMessage += publisher_NewMessage;

            try
            {
                await publisher.PublishToFolderAsync(outputPath, issues);
                FancyConsole.WriteLine(FancyConsole.ConsoleSuccessColor, "Finished publishing documentation to: {0}", outputPath);
            }
            catch (Exception ex)
            {
                FancyConsole.WriteLine(
                    FancyConsole.ConsoleErrorColor,
                    "An error occured while publishing: {0}",
                    ex.Message);
                FancyConsole.VerboseWriteLine(ex.ToString());
                Exit(failure: true, customExitCode: 99);
                return false;
            }

            return true;
        }

        static void publisher_NewMessage(object sender, ValidationMessageEventArgs e)
        {
            var msg = e.Message;
            if (!FancyConsole.WriteVerboseOutput && !msg.IsError && !msg.IsWarning)
                return;

            WriteValidationError("", msg);
        }


        private static async Task<EntityFramework> TryGetMetadataEntityFrameworkAsync(CheckMetadataOptions options)
        {
            if (string.IsNullOrEmpty(options.ServiceMetadataLocation))
            {
                RecordError("No service metadata file location specified.");
                return null;
            }

            FancyConsole.WriteLine(FancyConsole.ConsoleHeaderColor, "Loading service metadata from '{0}'...", options.ServiceMetadataLocation);

            EntityFramework edmx = null;
            try
            {
                Uri metadataUrl;
                if (Uri.IsWellFormedUriString(options.ServiceMetadataLocation, UriKind.Absolute) && Uri.TryCreate(options.ServiceMetadataLocation, UriKind.Absolute, out metadataUrl))
                {
                    edmx = await ODataParser.ParseEntityFrameworkFromUrlAsync(metadataUrl);
                }
                else
                {
                    edmx = await ODataParser.ParseEntityFrameworkFromFileAsync(options.ServiceMetadataLocation);
                }
            }
            catch (Exception ex)
            {
                RecordError("Error parsing service metadata: {0}", ex.Message);
                return null;
            }

            return edmx;
        }

        private static async Task<List<Schema>> TryGetMetadataSchemasAsync(CheckMetadataOptions options)
        {
            EntityFramework edmx = await TryGetMetadataEntityFrameworkAsync(options);

            return edmx.DataServices.Schemas;
        }

        private static async Task<bool> FixDocsAsync(FixDocsOptions options, IssueLogger issues)
        {
            var originalOut = Console.Out;
            Console.SetOut(new System.IO.StringWriter());

            // first read the reference metadata
            var inputSchemas = await TryGetMetadataSchemasAsync(options);
            if (inputSchemas == null)
            {
                return false;
            }

            // next read the doc set
            var docSetIssues = new IssueLogger() { DebugLine = issues.DebugLine };
            var docs = await GetDocSetAsync(options, docSetIssues);
            if (docs == null)
            {
                return false;
            }

            var csdlOptions = new PublishMetadataOptions();
            var publisher = new Publishing.CSDL.CsdlWriter(docs, csdlOptions.GetOptions());
            var edmx = publisher.CreateEntityFrameworkFromDocs(docSetIssues);

            Console.SetOut(originalOut);
            Console.WriteLine("checking for issues...");
            foreach (var inputSchema in inputSchemas)
            {
                var docSchema = edmx.DataServices?.Schemas?.FirstOrDefault(s => s.Namespace == inputSchema.Namespace);
                if (docSchema != null)
                {
                    // remove any superfluous 'keyProperty' declarations.
                    // this can happen when copy/pasting from an entity declaration, where the key property
                    // is inherited from a base type and not shown in the current type
                    foreach (var resource in docs.Resources)
                    {
                        if (!string.IsNullOrEmpty(resource.OriginalMetadata.KeyPropertyName) &&
                            !resource.Parameters.Any(p => p.Name == resource.KeyPropertyName))
                        {
                            if (resource.ResolvedBaseTypeReference != null &&
                                string.Equals(resource.OriginalMetadata.KeyPropertyName, resource.ResolvedBaseTypeReference.ExplicitOrInheritedKeyPropertyName))
                            {
                                if (!options.DryRun)
                                {
                                    resource.OriginalMetadata.KeyPropertyName = null;
                                    resource.OriginalMetadata.PatchSourceFile();
                                    Console.WriteLine($"Removed keyProperty from {resource.Name} because it was defined by an ancestor.");
                                }
                                else
                                {
                                    Console.WriteLine($"Want to remove keyProperty from {resource.Name} because it's defined by an ancestor.");
                                }
                            }

                            if (resource.BaseType == null)
                            {
                                if (!options.DryRun)
                                {
                                    resource.OriginalMetadata.KeyPropertyName = null;
                                    resource.OriginalMetadata.PatchSourceFile();
                                    Console.WriteLine($"Removed keyProperty from {resource.Name} because it's probably a complex type.");
                                }
                                else
                                {
                                    Console.WriteLine($"Want to remove keyProperty from {resource.Name} because it's probably a complex type.");
                                }
                            }
                        }
                    }

                    foreach (var inputEnum in inputSchema.Enumerations)
                    {
                        if (!docs.Enums.Any(e => e.TypeName.TypeOnly() == inputEnum.Name.TypeOnly()))
                        {
                            // found an enum that wasn't in the docs.
                            // see if we can find the resource it belongs to and stick a definition table in.
                            var enumMembers = inputEnum.Members.ToDictionary(m => m.Name, StringComparer.OrdinalIgnoreCase);

                            foreach (var resource in docs.Resources)
                            {
                                if (options.Matches.Count > 0 && !options.Matches.Contains(resource.Name.TypeOnly()))
                                {
                                    continue;
                                }

                                bool found = false;
                                string tableDescriptionToAlter = null;
                                foreach (var param in resource.Parameters.Where(p => p.Type?.Type == SimpleDataType.String))
                                {
                                    if (param.Description != null &&
                                        (param.Description.IContains("possible values") ||
                                         param.Description.IContains("one of")))
                                    {
                                        var tokens = param.Description.TokenizedWords();
                                        if (tokens.Count(t => enumMembers.ContainsKey(t)) >= 3)
                                        {
                                            found = true;
                                            tableDescriptionToAlter = param.Description;
                                            break;
                                        }
                                    }

                                    if (param.PossibleEnumValues().Count(v => enumMembers.ContainsKey(v)) >= 2)
                                    {
                                        found = true;
                                        break;
                                    }
                                }

                                if (found)
                                {
                                    // we want to stick this after #properties but before the next one.
                                    int propertiesLineNumber = 0;
                                    int propertiesHNumber = 0;
                                    int nextWhiteSpaceLineNumber = 0;
                                    var lines = File.ReadAllLines(resource.SourceFile.FullPath);
                                    for (int i = 0; i < lines.Length; i++)
                                    {
                                        var line = lines[i];
                                        if (propertiesLineNumber == 0 &&
                                            line.StartsWith("#") &&
                                            line.Contains("Properties"))
                                        {
                                            propertiesLineNumber = i;
                                            propertiesHNumber = line.Count(c => c == '#');
                                            continue;
                                        }

                                        // ideally we wouldn't have to re-tokenize, but the place we did it earlier
                                        // had markdown syntax stripped out, and we don't have that luxury here...
                                        if (line.TokenizedWords().Count(t => enumMembers.ContainsKey(t)) >= 3)
                                        {
                                            // | paramName | string | description text ending with enum values
                                            var split = line.Split('|');
                                            if (split.Length > 3 && split[2].IContains("string"))
                                            {
                                                split[2] = split[2].IReplace("string", inputEnum.Name);
                                                lines[i] = string.Join("|", split);
                                            }
                                        }

                                        if (propertiesLineNumber > 0 && string.IsNullOrWhiteSpace(line))
                                        {
                                            nextWhiteSpaceLineNumber = i;
                                            break;
                                        }
                                    }

                                    if (propertiesLineNumber > 0)
                                    {
                                        // produce the table
                                        StringBuilder table = new StringBuilder($"{new string('#', propertiesHNumber + 1)} {inputEnum.Name} values\r\n\r\n");
                                        table.AppendLine("| Value\r\n|:-------------------------");
                                        foreach (var member in inputEnum.Members)
                                        {
                                            table.AppendLine($"| {member.Name}");
                                        }
                                        table.AppendLine();

                                        if (nextWhiteSpaceLineNumber == 0)
                                        {
                                            nextWhiteSpaceLineNumber = lines.Length - 1;
                                        }

                                        var final = FileSplicer(lines, nextWhiteSpaceLineNumber, table.ToString());

                                        if (options.DryRun)
                                        {
                                            Console.WriteLine($"Want to splice into L{nextWhiteSpaceLineNumber + 1} of {resource.SourceFile.DisplayName}\r\n{table}");
                                        }
                                        else
                                        {
                                            File.WriteAllLines(resource.SourceFile.FullPath, final);
                                        }
                                    }
                                    else
                                    {
                                        Console.WriteLine($"WARNING: Couldn't find where to insert enum table for {inputEnum.Name}");
                                    }
                                }
                            }
                        }
                    }

                    foreach (var inputComplex in inputSchema.ComplexTypes.Concat(inputSchema.EntityTypes))
                    {
                        if (options.Matches.Count > 0 && !options.Matches.Contains(inputComplex.Name))
                        {
                            continue;
                        }

                        var docComplex =
                            docSchema.ComplexTypes?.FirstOrDefault(c => c.Name.IEquals(inputComplex.Name)) ??
                            docSchema.EntityTypes?.FirstOrDefault(c => c.Name.IEquals(inputComplex.Name));
                        if (docComplex != null)
                        {
                            List<Action<CodeBlockAnnotation>> fixes = new List<Action<CodeBlockAnnotation>>();

                            if (inputComplex.BaseType != docComplex.BaseType)
                            {
                                Console.WriteLine($"Mismatched BaseTypes: '{docComplex.Name}:{docComplex.BaseType}' vs '{inputComplex.Name}:{inputComplex.BaseType}'.");
                                fixes.Add(code => code.BaseType = inputComplex.BaseType);
                            }

                            if (inputComplex.Abstract != docComplex.Abstract)
                            {
                                Console.WriteLine($"Mismatched Abstract: '{docComplex.Name}:{docComplex.Abstract}' vs '{inputComplex.Name}:{inputComplex.Abstract}'.");
                                fixes.Add(code => code.Abstract = inputComplex.Abstract);
                            }

                            if (inputComplex.OpenType != docComplex.OpenType)
                            {
                                Console.WriteLine($"Mismatched OpenType: '{docComplex.Name}:{docComplex.OpenType}' vs '{inputComplex.Name}:{inputComplex.OpenType}'.");
                                fixes.Add(code => code.IsOpenType = inputComplex.OpenType);
                            }

                            var inputEntity = inputComplex as EntityType;
                            var docEntity = docComplex as EntityType;
                            if (docEntity != null && inputEntity != null)
                            {
                                if (docEntity.Key?.PropertyRef?.Name != inputEntity.Key?.PropertyRef?.Name)
                                {
                                    Console.WriteLine($"Mismatched KeyProperty: '{docComplex.Name}:{docEntity.Key?.PropertyRef?.Name}' vs '{inputComplex.Name}:{inputEntity.Key?.PropertyRef?.Name}'.");
                                    fixes.Add(code => code.KeyPropertyName = inputEntity.Key?.PropertyRef?.Name);
                                }

                                if (!docEntity.HasStream && inputEntity.HasStream)
                                {
                                    Console.WriteLine($"Mismatched IsMediaEntity in {docComplex.Name}.");
                                    fixes.Add(code => code.IsMediaEntity = true);
                                }
                            }

                            if (fixes.Count > 0)
                            {
                                foreach (var resource in docComplex.Contributors)
                                {
                                    foreach (var fix in fixes)
                                    {
                                        fix(resource.OriginalMetadata);
                                        if (!options.DryRun)
                                        {
                                            resource.OriginalMetadata.PatchSourceFile();
                                            Console.WriteLine("\tFixed!");
                                        }
                                    }
                                }
                            }
                        }
                    }

                    issues.Message("Looking for composable functions that couldn't be inferred from the docs...");
                    foreach (var inputFunction in inputSchema.Functions.Where(fn => fn.IsComposable))
                    {
                        var pc = ParameterComparer.Instance;
                        var docFunctions = docSchema.Functions.
                            Where(fn =>
                                fn.Name == inputFunction.Name &&
                                !fn.IsComposable &&
                                fn.Parameters.OrderBy(p => p, pc).SequenceEqual(inputFunction.Parameters.OrderBy(p => p, pc), pc)).
                            ToList();

                        foreach (var docFunction in docFunctions)
                        {
                            var methods = docFunction.SourceMethods as List<MethodDefinition>;
                            if (methods != null)
                            {
                                foreach (var metadata in methods.Select(m => m.RequestMetadata).Where(md => !md.IsComposable))
                                {
                                    metadata.IsComposable = true;

                                    if (options.DryRun)
                                    {
                                        Console.WriteLine("Would fix " + metadata.MethodName.FirstOrDefault());
                                    }
                                    else
                                    {
                                        metadata.PatchSourceFile();
                                        Console.WriteLine("Fixed " + metadata.MethodName.FirstOrDefault());
                                    }
                                }
                            }
                        }
                    }
                }
            }

            return true;
        }


        public static IEnumerable<string> FileSplicer(string[] original, int offset, string valueToSplice)
        {
            for (int i = 0; i < original.Length; i++)
            {
                yield return original[i];

                if (i == offset)
                {
                    yield return valueToSplice;
                }
            }
        }

        /// <summary>
        /// Validate that the CSDL metadata defined for a service matches the documentation.
        /// </summary>
        /// <param name="options"></param>
        /// <returns></returns>
        private static async Task<bool> CheckServiceMetadataAsync(CheckMetadataOptions options, IssueLogger issues)
        {
            List<Schema> schemas = await TryGetMetadataSchemasAsync(options);
            if (null == schemas)
                return false;

            FancyConsole.WriteLine(FancyConsole.ConsoleSuccessColor, "  found {0} schema definitions: {1}", schemas.Count, (from s in schemas select s.Namespace).ComponentsJoinedByString(", "));

            var docSet = await GetDocSetAsync(options, issues);
            if (null == docSet)
                return false;

            MetadataValidationConfigs metadataValidationConfigs = docSet.MetadataValidationConfigs;

            const string testname = "validate-service-metadata";
            TestReport.StartTest(testname);

            IEnumerable<ResourceDefinition> metadataResources = ODataParser.GenerateResourcesFromSchemas(schemas, issues, metadataValidationConfigs);
            CheckResults results = new CheckResults();

            foreach (var resource in metadataResources)
            {
                var resourceIssues = issues.For(resource.Name);
                FancyConsole.WriteLine();
                FancyConsole.Write(FancyConsole.ConsoleHeaderColor, "Checking metadata resource: {0}...", resource.Name);

                FancyConsole.VerboseWriteLine();
                FancyConsole.VerboseWriteLine(resource.ExampleText);
                FancyConsole.VerboseWriteLine();

                // Check if this resource exists in the documentation at all
                if (metadataValidationConfigs?.IgnorableModels?.Contains(resource.Name) == true)
                {
                    continue;
                }

                var modelConfigs = metadataValidationConfigs?.ModelConfigs;
                var documentedResources = docSet.Resources;

                ResourceDefinition resourceDocumentation = GetResoureDocumentation(resource, documentedResources, modelConfigs?.ValidateNamespace);

                if (null == resourceDocumentation)
                {
                    // Couldn't find this resource in the documentation!
                    resourceIssues.Error(
                        ValidationErrorCode.ResourceTypeNotFound,
                        $"Resource {resource.Name} is not in the documentation.");
                }

                else
                {
                    // Verify that this resource matches the documentation
                    docSet.ResourceCollection.ValidateJsonExample(
                        resource.OriginalMetadata,
                        resource.ExampleText,
                        resourceIssues,
                        new ValidationOptions
                        {
                            RelaxedStringValidation = true,
                            IgnorablePropertyTypes = metadataValidationConfigs?.IgnorableModels,
                            AllowTruncatedResponses = modelConfigs?.SkipProprtiesValidation ?? false
                        }
                    );
                }

                results.IncrementResultCount(resourceIssues.Issues);

                await WriteOutErrorsAndFinishTestAsync(resourceIssues, options.SilenceWarnings, successMessage: " passed.", printFailuresOnly: options.PrintFailuresOnly);
            }

            if (options.IgnoreWarnings)
            {
                results.ConvertWarningsToSuccess();
            }

            var output = (from e in issues.Issues select e.ErrorText).ComponentsJoinedByString("\r\n");

            await TestReport.FinishTestAsync(testname, results.WereFailures ? TestOutcome.Failed : TestOutcome.Passed, stdOut: output);

            results.PrintToConsole();
            return !results.WereFailures;
        }

        /// <summary>
        /// Generate snippets for the methods present in the documents by querying an existing snippet generation api
        /// </summary>
        /// <param name="options"></param>
        /// <param name="issues"></param>
        /// <param name="docs"></param>
        /// <returns>The success/failure of the task</returns>
        private static async Task<bool> GenerateSnippetsAsync(GenerateSnippetsOptions options, IssueLogger issues , DocSet docs = null)
        {
            if (!File.Exists(options.SnippetGeneratorPath))
            {
                FancyConsole.WriteLine(FancyConsole.ConsoleErrorColor, "Error with the provided snippet generator path: " + options.SnippetGeneratorPath);
                return false;
            }

            //we are not out to validate the documents in this context.
            options.IgnoreErrors = options.IgnoreWarnings = true;

            //scan the docset and find the methods present
            var docset = docs ?? await GetDocSetAsync(options, issues);
            if (null == docset)
            {
                return false;
            }
            var methods = FindTestMethods(options, docset);

            ServicePointManager.SecurityProtocol = SecurityProtocolType.Tls12;

            FancyConsole.WriteLine(FancyConsole.ConsoleSuccessColor, "Generating snippets from Snippets API..");

            var guid = Guid.NewGuid().ToString();
<<<<<<< HEAD
            var snippetsPath = Path.Combine(Path.GetTempPath(), guid);
=======
            var snippetsPath = Path.Combine(Environment.GetEnvironmentVariable("TEMP"), guid);
>>>>>>> c8e23747
            Directory.CreateDirectory(snippetsPath);

            WriteHttpSnippetsIntoFile(snippetsPath, methods, issues);

            if (string.IsNullOrWhiteSpace(options.CustomMetadataPath))
            {
                GenerateSnippets(options.SnippetGeneratorPath, // executable path
                    "--SnippetsPath", snippetsPath, "--Languages", options.Languages); // args
            }
            else
            {
                GenerateSnippets(options.SnippetGeneratorPath, // executable path
                    "--SnippetsPath", snippetsPath, "--Languages", options.Languages, "--CustomMetadataPath", options.CustomMetadataPath); // args
            }

            var languages = options.Languages.Split(',');
            foreach (var method in methods)
            {
                foreach (var lang in languages)
                {
                    string snippetPrefix;
                    try
                    {
                        snippetPrefix = GetSnippetPrefix(method);
                    }
                    catch (ArgumentException)
                    {
                        // we don't want to process snippets that don't belong to a version
                        continue;
                    }

                    var fileName = $"{snippetPrefix}---{lang}";
                    var fileFullPath = Path.Combine(snippetsPath, fileName);
                    FancyConsole.WriteLine(FancyConsole.ConsoleSuccessColor, $"Reading {fileFullPath}");

                    if (File.Exists(fileFullPath))
                    {
                        var codeSnippet = File.ReadAllText(fileFullPath);
                        InjectSnippetIntoFile(method, codeSnippet, lang);
                    }
                }
            }

            // clean up
            Directory.Delete(snippetsPath, true /* recursive */);

            return true;
        }

        /// <summary>
        /// Generate snippets using snippet generator command line tool
        /// </summary>
        /// <param name="executablePath">path to snippet generator command line tool</param>
        /// <param name="args">arguments to snippet generator</param>
        private static void GenerateSnippets(string executablePath, params string[] args)
        {
            var process = Process.Start(executablePath, string.Join(" ", args));
            process.WaitForExit();
        }

        /// <summary>
        /// Gets snippet prefix with method name and version information to prevent collision between different API versions
        /// This method also eliminates http snippets that belong to a particular API version
        /// </summary>
        /// <param name="method">method definition</param>
        /// <returns>prefix representing method name and version</returns>
        private static string GetSnippetPrefix(MethodDefinition method)
        {
            var displayName = method.SourceFile.DisplayName;
            string version;
            if (displayName.Contains("beta"))
            {
                version = "-beta";
            }
            else if (displayName.Contains("v1.0"))
            {
                version = "-v1";
            }
            else
            {
                throw new ArgumentException("trying to parse a snippet which doesn't belong to a particular version", nameof(method));
            }

            var methodName = Regex.Replace(method.Identifier, @"[# .()\\/]", "").Replace("_", "-").ToLower();
            return methodName + version;
        }

        /// <summary>
        /// Writes http snippets to a temp directory so that snippet generation tool can parse them
        /// </summary>
        /// <param name="tempDir">Temporary directory where the http snippets are written</param>
        /// <param name="methods">methods to be written</param>
        /// <param name="issues">logging</param>
        private static void WriteHttpSnippetsIntoFile(string tempDir, MethodDefinition[] methods, IssueLogger issues)
        {
            foreach (var method in methods)
            {
                HttpRequest request;
                string snippetPrefix;
                try
                {
                    snippetPrefix = GetSnippetPrefix(method);
                    request = HttpParser.ParseHttpRequest(method.Request);
                }
                catch (Exception e)
                {
                    Console.WriteLine(method.Identifier);
                    Console.WriteLine(e.Message);
                    continue;
                }

                //cleanup any issues we might have with the url
                request = PreProcessUrlForSnippetGeneration(request, method, issues);

                var fileName = snippetPrefix + "-httpSnippet";
                var fileFullPath = Path.Combine(tempDir, fileName);
                FancyConsole.WriteLine(FancyConsole.ConsoleSuccessColor, $"Writing {fileFullPath}");

                File.WriteAllText(fileFullPath, request.FullHttpText(true));
            }
        }

        /// <summary>
        /// Finds the file the request is located and inserts the code snippet into the file.
        /// </summary>
        /// <param name="method">The <see cref="MethodDefinition"/> of the request being generated a snippet for</param>
        /// <param name="codeSnippet">The string of the code snippet</param>
        /// <param name="language">Language of programming to insert snippet into</param>
        private static void InjectSnippetIntoFile(MethodDefinition method, string codeSnippet, string language)
        {
            /* Useful variables */
            var originalFileContents = File.ReadAllLines(method.SourceFile.FullPath);
            var methodString = Regex.Replace(method.Identifier, @"[# .()\\/]", "").Replace("_", "-").ToLower();//cleanup the method name
            var httpRequestString = method.Request.Split(Environment.NewLine.ToCharArray()).First();

            /* Useful file indexes */
            var insertionLine = 0;
            var requestStartLine = 0;
            var parseStatus = "FindIdentifierLine";

            /* Useful File names and data*/
            const string relativePathFolder = "includes/snippets/";
            const string includeSdkFileName = "snippets-sdk-documentation-link.md";
            const string firstTabText = "\r\n# [HTTP](#tab/http)";

            var codeFenceString = language.ToLower().Replace("#", "sharp").Replace("objective-c", "objc");
            var relativePathSnippetsFolder = relativePathFolder + codeFenceString + "/";

            var snippetFileName = methodString + $"-{codeFenceString}-snippets.md";

            var includeText = $"# [{language}](#tab/{codeFenceString})\r\n" +
                              $"[!INCLUDE [sample-code](../{relativePathSnippetsFolder}{snippetFileName})]\r\n" +
                              $"[!INCLUDE [sdk-documentation](../{relativePathFolder}{includeSdkFileName})]\r\n";

            const string includeSdkText = "<!-- markdownlint-disable MD041-->\r\n\r\n" +
                                          "> Read the [SDK documentation](https://docs.microsoft.com/graph/sdks/sdks-overview) " +
                                          "for details on how to [add the SDK](https://docs.microsoft.com/graph/sdks/sdk-installation) to your project and " +
                                          "[create an authProvider](https://docs.microsoft.com/graph/sdks/choose-authentication-providers) instance.";

            /*
                Scan through the file to find the right line to inject a snippet.
                We first look for the identifier then the request to save from the case where there are duplicates of the request
            */
            for (var currentIndex = 0; currentIndex < originalFileContents.Length; currentIndex++)
            {
                switch (parseStatus)
                {
                    case "FindIdentifierLine"://look for the identifier of the method
                        if (originalFileContents[currentIndex].Length >= method.Identifier.Length && originalFileContents[currentIndex].Contains(method.Identifier))
                        {
                            parseStatus = "FindRequestLine";
                        }
                        break;
                    case "FindRequestLine"://check if we have found the line with the request with the matching identifier
                        if (originalFileContents[currentIndex].Length >= httpRequestString.Length && originalFileContents[currentIndex].Equals(httpRequestString))
                        {
                            parseStatus = "FindRequestStartLine";
                        }
                        break;
                    case "FindRequestStartLine"://scan back to find the line where we can best place the http tab(start of request).
                        for (var identifierIndex = currentIndex; identifierIndex > 0; identifierIndex--)
                        {
                            if (originalFileContents[identifierIndex].Contains("<!-- {") 
                                || originalFileContents[identifierIndex].Contains("<!--{"))
                            {
                                requestStartLine = identifierIndex;
                                currentIndex--;
                                parseStatus = "FindEndOfCodeBlock";
                                break;
                            }
                            if (originalFileContents[identifierIndex].Contains("```http") 
                                && HttpParser.ParseHttpRequest(method.Request).Method.Equals("GET"))
                            {
                                originalFileContents[identifierIndex] = "```msgraph-interactive";
                            }
                        }
                        break;
                    case "FindEndOfCodeBlock"://Find the end of the code block
                        if (originalFileContents[currentIndex].Trim().Equals("```"))
                        {
                            insertionLine = currentIndex;
                            parseStatus = "FirstTabInsertion";
                        }
                        break;
                    case "FirstTabInsertion"://check if we ever inserted any code snippet tab.
                        if (originalFileContents[currentIndex].Contains("snippets") && originalFileContents[currentIndex].Contains("[sample-code]"))
                        {
                            parseStatus = "FindEndOfTabSection";
                            currentIndex -= 3;//backtrack a few lines so that we can scan the whole tab section
                        }
                        break;
                    case "FindEndOfTabSection"://we have inserted a code snippet tab before so look for end of tab section
                        if (originalFileContents[currentIndex].Contains("---"))
                        {
                            insertionLine = currentIndex - 1;//insert new language just before end of tab area
                            parseStatus = "AdditionalTabInsertion";//exit this parse mode.
                        }
                        if (originalFileContents[currentIndex].Contains($"(#tab/{codeFenceString})"))
                        {
                            originalFileContents[currentIndex] = $"# [{language}](#tab/{codeFenceString})";
                            originalFileContents[currentIndex + 1] = $"[!INCLUDE [sample-code](../{relativePathSnippetsFolder}{snippetFileName})]";//update include link. Just in case.
                            includeText = "";
                        }
                        break;
                    default:
                        //we've found it nothing to do here
                        break;
                }
            }

            IEnumerable<string> updatedFileContents;
            switch (parseStatus)
            {
                case "FirstTabInsertion":
                {
                    includeText = $"{includeText}\r\n---\r\n";//append end of tab section

                    /* Add the include link at the specified index together with the first tab */
                    updatedFileContents = FileSplicer(originalFileContents, insertionLine, includeText);//inject the include text
                    updatedFileContents = FileSplicer(updatedFileContents.ToArray(), requestStartLine-1, firstTabText);//inject the first tab section

                    /* DUMP THE SDK LINK FILE */
                    var sdkLinkDirectory = Directory.GetParent(Path.GetDirectoryName(method.SourceFile.FullPath)) + "/" + relativePathFolder;
                    Directory.CreateDirectory(sdkLinkDirectory);
                    // only dump a new file when it does not exist.
                    if (!File.Exists(sdkLinkDirectory + "/" + includeSdkFileName))
                    {
                        File.WriteAllText(sdkLinkDirectory + "/" + includeSdkFileName, includeSdkText);
                    }
                    break;
                }
                case "AdditionalTabInsertion":
                    /* Add the include link at the specified index */
                    updatedFileContents = string.IsNullOrEmpty(includeText) ? originalFileContents : FileSplicer(originalFileContents, insertionLine, includeText);
                    break;
                default:
                    //Just return and do not insert a snippet if we can't find an proper place to inject the snippet
                    return;
            }

            /* DUMP THE INJECTIONS*/
            File.WriteAllLines(method.SourceFile.FullPath, updatedFileContents);

            /* DUMP THE CODE SNIPPET FILE */
            var snippetFileContents = "---\r\ndescription: \"Automatically generated file. DO NOT MODIFY\"\r\n---\r\n" +    //header
                                      $"\r\n```{codeFenceString}\r\n" +     //code fence
                                      $"\r\n{codeSnippet}\r\n" +            //generated snippet
                                      "\r\n```";                            //closing fence
            var directory = Directory.GetParent(Path.GetDirectoryName(method.SourceFile.FullPath)) + "/" + relativePathSnippetsFolder;
            Directory.CreateDirectory(directory);//Make sure snippet file directory exists
            File.WriteAllText(directory + "/" + snippetFileName, snippetFileContents);//write snippet to file

        }

        /// <summary>
        /// Finds the file the request is located and inserts the code snippet into the file.
        /// </summary>
        /// <param name="request">Request with url to be verified or corrected</param>
        /// <param name="method">The <see cref="MethodDefinition"/> of the request being generated a snippet for</param>
        /// <param name="issues">Issue logger to record any issues</param>
        private static HttpRequest PreProcessUrlForSnippetGeneration(HttpRequest request ,MethodDefinition method,IssueLogger issues)
        {  
            //Version 1.1 of HTTP protocol MUST specify the host header
            if (request.HttpVersion.Equals("HTTP/1.1"))
            {
                if ((request.Headers.Get("Host") == null) || (request.Headers.Get("host") == null))
                {
                    try
                    {
                        var testUri = new Uri(request.Url);
                        request.Url = testUri.PathAndQuery;
                        request.Headers.Add("Host", testUri.Host);
                    }
                    catch (UriFormatException)
                    {
                        //cant determine host. Relative url with no host header
                        request.Headers.Add("Host", "graph.microsoft.com");
                    }
                }
            }

            //make sure the url in the request begins with a valid api endpoint
            if (!(request.Url.Substring(0, 6).Equals("/beta/") || request.Url.Substring(0, 6).Equals("/v1.0/")))
            {
                //Log the error for the documentation to be fixed.
                issues.Warning(ValidationErrorCode.InvalidUrlString, $"The url: {request.Url} does not start a supported api version( /v1.0/ or /beta/ ). File: {method.SourceFile}");

                if (method.SourceFile.DisplayName.Contains("beta"))
                {
                    //try to force the url to a beta endpoint.
                    request.Url = "/beta" + request.Url;
                }
                else
                {
                    //try to force the url to a version 1 endpoint.
                    request.Url = "/v1.0" + request.Url;
                }
            }

            //replace instance of "<" with single quotes parameter to prevent api fails
            if (request.Url.Contains("%3C"))
            {
                request.Url = request.Url.Replace("%3C", "%27");
            }

            //replace instance ">" with single quotes parameter to prevent api fails
            if (request.Url.Contains("%3E"))
            {
                request.Url = request.Url.Replace("%3E", "%27");
            }

            //replace instance " " with single quotes parameter to prevent api fails
            if (request.Url.Contains(" "))
            {
                request.Url = request.Url.Replace(" ", "%20");
            }

            return request;
        }


        private static async Task<bool> GenerateDocsAsync(GenerateDocsOptions options)
        {
            EntityFramework ef = await TryGetMetadataEntityFrameworkAsync(options);
            if (null == ef)
                return false;

            FancyConsole.WriteLine(FancyConsole.ConsoleSuccessColor, "  found {0} schema definitions: {1}", ef.DataServices.Schemas.Count, (from s in ef.DataServices.Schemas select s.Namespace).ComponentsJoinedByString(", "));

            DocumentationGenerator docGenerator = new DocumentationGenerator(options.ResourceTemplateFile);
            docGenerator.GenerateDocumentationFromEntityFrameworkAsync(ef, options.DocumentationSetPath);

            return true;
        }

        private static ResourceDefinition GetResoureDocumentation(ResourceDefinition resource, ResourceDefinition[] documentedResources, bool? shouldValidateNameSpace)
        {
            IEnumerable<ResourceDefinition> docResourceQuery = (shouldValidateNameSpace == false)
                ? from dr in documentedResources
                  where dr.Name.TypeOnly() == resource.Name.TypeOnly()
                  select dr

                : from dr in documentedResources
                  where dr.Name == resource.Name
                  select dr
                ;

            if (docResourceQuery.Count() > 1)
            {
                // Log an error about multiple documentation resource definitions of the metadata model.
                FancyConsole.WriteLine("Multiple resource definitions found for resource {0} in files:", resource.Name);
                foreach (var q in docResourceQuery)
                {
                    FancyConsole.WriteLine(q.SourceFile.DisplayName);
                }
            }

            return docResourceQuery.FirstOrDefault();
        }

        private class ParameterComparer : IEqualityComparer<Parameter>, IComparer<Parameter>
        {
            public static ParameterComparer Instance { get; } = new ParameterComparer();

            private static HashSet<string> equivalentBindingParameters = new HashSet<string>(StringComparer.OrdinalIgnoreCase)
            {
                "bindParameter",
                "bindingParameter",
                "this",
            };

            private ParameterComparer()
            {
            }

            public bool Equals(Parameter x, Parameter y)
            {
                if (object.ReferenceEquals(x, y))
                {
                    return true;
                }

                if (x == null || y == null)
                {
                    return false;
                }

                return x.Name == y.Name ||
                    (equivalentBindingParameters.Contains(x.Name) && equivalentBindingParameters.Contains(y.Name));
            }

            public int GetHashCode(Parameter obj)
            {
                return obj?.Name?.GetHashCode() ?? 0;
            }

            public int Compare(Parameter x, Parameter y)
            {
                if (object.ReferenceEquals(x, y))
                {
                    return 0;
                }

                if (x == null)
                {
                    return -1;
                }

                if (y == null)
                {
                    return 1;
                }

                var xName = x.Name;
                var yName = y.Name;
                if (equivalentBindingParameters.Contains(xName))
                {
                    xName = "bindingParameter";
                }

                if (equivalentBindingParameters.Contains(yName))
                {
                    yName = "bindingParameter";
                }

                return xName.CompareTo(yName);
            }
        }
    }

    class ConsoleAppLogger : ILogHelper
    {
        public void RecordError(ValidationError error)
        {
            Program.WriteValidationError(string.Empty, error);
        }
    }

    internal static class OutcomeExtensionMethods
    {

        public static ConsoleColor ConsoleColor(this ValidationOutcome outcome)
        {
            if ((outcome & ValidationOutcome.Error) > 0)
                return FancyConsole.ConsoleErrorColor;
            if ((outcome & ValidationOutcome.Warning) > 0)
                return FancyConsole.ConsoleWarningColor;
            if ((outcome & ValidationOutcome.Passed) > 0)
                return FancyConsole.ConsoleSuccessColor;
            if ((outcome & ValidationOutcome.Skipped) > 0)
                return FancyConsole.ConsoleWarningColor;

            return FancyConsole.ConsoleDefaultColor;

        }
    }
}<|MERGE_RESOLUTION|>--- conflicted
+++ resolved
@@ -222,17 +222,13 @@
                 case PublishMetadataOptions o:
                     returnSuccess = await PublishMetadataAsync(o, issues);
                     break;
-<<<<<<< HEAD
                 case CheckMetadataOptions o:
                     await CheckServiceMetadataAsync(o, issues);
                     break;
+                case GenerateSnippetsOptions o:
+                    returnSuccess = await GenerateSnippetsAsync(options, issues);
+                    break;
                 case AboutOptions o:
-=======
-                case CommandLineOptions.VerbGenerateSnippets:
-                    returnSuccess = await GenerateSnippetsAsync((GenerateSnippetsOptions)options, issues);
-                    break;
-                case CommandLineOptions.VerbAbout:
->>>>>>> c8e23747
                     PrintAboutMessage();
                     Exit(failure: false);
                     break;
@@ -1925,11 +1921,7 @@
             FancyConsole.WriteLine(FancyConsole.ConsoleSuccessColor, "Generating snippets from Snippets API..");
 
             var guid = Guid.NewGuid().ToString();
-<<<<<<< HEAD
             var snippetsPath = Path.Combine(Path.GetTempPath(), guid);
-=======
-            var snippetsPath = Path.Combine(Environment.GetEnvironmentVariable("TEMP"), guid);
->>>>>>> c8e23747
             Directory.CreateDirectory(snippetsPath);
 
             WriteHttpSnippetsIntoFile(snippetsPath, methods, issues);
