--- conflicted
+++ resolved
@@ -63,11 +63,7 @@
   <ItemGroup>
     <PackageReference Include="CommandLineParser" Version="2.9.1" />
     <PackageReference Include="Microsoft.CSharp" Version="4.7.0" />
-<<<<<<< HEAD
-    <PackageReference Include="Microsoft.Graph.Kibali" Version="0.9.0" />
-=======
     <PackageReference Include="Microsoft.Graph.Kibali" Version="0.13.0" />
->>>>>>> b1ac82e2
     <PackageReference Include="System.Data.DataSetExtensions" Version="4.5.0" />
   </ItemGroup>
 </Project>