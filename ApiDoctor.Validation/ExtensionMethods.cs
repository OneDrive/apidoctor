--- conflicted
+++ resolved
@@ -246,12 +246,9 @@
             // Remove links [text](link_target) or [text]: link_reference  or [text][] or [text][link_reference]   
             markdownText = markdownLinkRegex.Replace(markdownText, "$1");
 
-<<<<<<< HEAD
             // Remove line break character
             markdownText = markdownText.Replace("&#xA;", " ");
-            
-=======
->>>>>>> 1916d8c0
+          
             return markdownText;
         }
 
