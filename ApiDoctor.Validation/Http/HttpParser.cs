﻿/*
 * API Doctor
 * Copyright (c) Microsoft Corporation
 * All rights reserved. 
 * 
 * MIT License
 * 
 * Permission is hereby granted, free of charge, to any person obtaining a copy of 
 * this software and associated documentation files (the ""Software""), to deal in 
 * the Software without restriction, including without limitation the rights to use, 
 * copy, modify, merge, publish, distribute, sublicense, and/or sell copies of the
 * Software, and to permit persons to whom the Software is furnished to do so, 
 * subject to the following conditions:
 * 
 * The above copyright notice and this permission notice shall be included in all 
 * copies or substantial portions of the Software.
 * 
 * THE SOFTWARE IS PROVIDED *AS IS*, WITHOUT WARRANTY OF ANY KIND, EXPRESS OR IMPLIED, 
 * INCLUDING BUT NOT LIMITED TO THE WARRANTIES OF MERCHANTABILITY, FITNESS FOR A 
 * PARTICULAR PURPOSE AND NONINFRINGEMENT. IN NO EVENT SHALL THE AUTHORS OR COPYRIGHT 
 * HOLDERS BE LIABLE FOR ANY CLAIM, DAMAGES OR OTHER LIABILITY, WHETHER IN AN ACTION 
 * OF CONTRACT, TORT OR OTHERWISE, ARISING FROM, OUT OF OR IN CONNECTION WITH THE 
 * SOFTWARE OR THE USE OR OTHER DEALINGS IN THE SOFTWARE.
 */

namespace ApiDoctor.Validation.Http
{
    using System;
    using System.Collections.Specialized;
    using System.Linq;
    using System.Net;
    using System.Globalization;
    using System.IO;
    using System.Text;
    using System.Web;
    using ApiDoctor.Validation.Error;

    public class HttpParser
    {
        /// <summary>
        ///     Converts a raw HTTP request into an HttpWebRequest instance.
        /// </summary>
        /// <param name="requestString"></param>
        /// <returns></returns>
        public static HttpRequest ParseHttpRequest(string requestString)
        {
            if (string.IsNullOrWhiteSpace(requestString))
            {
                throw new ArgumentException("Request was empty or whitespace only. Not a valid HTTP request.");
            }

            var mode = ParserMode.FirstLine;
            var request = new HttpRequest();
            var reader = new StringReader(requestString);
            string line;
            while ((line = reader.ReadLine()) != null)
            {
                line = line.Trim();
                switch (mode)
                {
                    case ParserMode.FirstLine:
                        //FirstLines in HttpRequests can be of the formats special case for the Odata Url with equality operators. 
                        //GET https://graph.microsoft.com/beta/accessReviews('2b83cc42-09db-46f6-8c6e-16fec466a82d')
                        //GET HTTP/1.1  https://graph.microsoft.com/beta/accessReviews('2b83cc42-09db-46f6-8c6e-16fec466a82d')
                        //GET https://graph.microsoft.com/beta/riskyUsers?$filter=riskLevel eq microsoft.graph.riskLevel'medium'
                        //Removing the exception allows us to parse all three types of url.
                        var components = line.Split(' ');

                        if (components.Length < 2)
<<<<<<< HEAD
                            throw new HttpParserRequestException($"Request does not contain a proper HTTP request first line. Allowed format examples: GET https://graph.microsoft.com/beta/accessReviews(id) or GET HTTP/1.1  https://graph.microsoft.com/beta/accessReviews(id)");
=======
                            throw new HttpParserRequestException($"Request does not contain a proper HTTP request first line. Allowed format examples: GET https://graph.microsoft.com/beta/accessReviews(id) or GET https://graph.microsoft.com/beta/accessReviews(id) HTTP/1.1");
>>>>>>> f71d8c70
                        if (components[0].StartsWith("HTTP/"))
                            throw new HttpParserRequestException("Request contains an HTTP response.");

                        string url;
                        var httpVersion = components[1].StartsWith("HTTP/") ? components[1] : "HTTP/1.1";
                        if (components.Length > 3)
                        {
                            //Assume Odata Uri in the form https://graph.microsoft.com/beta/riskyUsers?$filter=riskLevel eq microsoft.graph.riskLevel'medium'
                            var uri = new StringBuilder(components.Length);
                            for (var i = 1; i < components.Length; i++)
                            {
                                uri.Append(components[i]);
                                uri.Append(' ');
                            }
                            //Trim because some urls have unnecessary spaces after the url, leading to a mismatch downstream.
                            url = uri.ToString().Trim();
                        }
                        else
                        {
                            url = components[1];
                        }

                        request.Method = components[0];
                        request.Url = url;
                        request.HttpVersion = httpVersion;

                        mode = ParserMode.Headers;
                        break;

                    case ParserMode.Headers:
                        if (string.IsNullOrEmpty(line))
                        {
                            mode = ParserMode.Body;
                            continue;
                        }

                        // Parse each header
                        var split = line.IndexOf(": ", StringComparison.Ordinal);
                        if (split < 1)
                            throw new ArgumentException(
                                    $"Request contains an invalid HTTP header definition: \"{line}\". Missing whitespace between the headers and body?");

                        var headerName = line.Substring(0, split);
                        var headerValue = line.Substring(split + 1);
                        request.Headers.Add(headerName, headerValue);

                        break;

                    case ParserMode.Body:
                        var restOfBody = reader.ReadToEnd() ?? string.Empty;

                        // normalize line endings to CRLF, which is required for headers, etc.
                        restOfBody = restOfBody.Replace("\r\n", "\n").Replace("\n", "\r\n");
                        request.Body = string.Concat(line, "\r\n", restOfBody);
                        break;
                    default:
                        throw new ArgumentOutOfRangeException();
                }
            }

            return request;
        }

        /// <summary>
        ///     Returns true if request string has been successfully parsed, otherwise false
        /// </summary>
        /// <param name="requestString"></param>
        /// <param name="request"></param>
        /// <param name="issues"></param>
        /// <returns></returns>
        public static bool TryParseHttpRequest(string requestString, out HttpRequest request, IssueLogger issues = null)
        {
            request = null;
            try
            {
                request = ParseHttpRequest(requestString);
                return true;
            }
            catch (Exception ex)
            {
                if (issues != null)
                    issues.Error(ValidationErrorCode.HttpParserError, $"Exception while parsing HTTP request", ex);
                return false;
            }
        }

        /// <summary>
        ///     Convert a raw HTTP response into an HttpResponse instance.
        /// </summary>
        /// <param name="responseString"></param>
        /// <returns></returns>
        public static HttpResponse ParseHttpResponse(string responseString)
        {
            if (string.IsNullOrWhiteSpace(responseString))
            {
                throw new ArgumentException("Response was empty or whitespace only. Not a valid HTTP response.");
            }

            var reader = new StringReader(responseString);
            string line;
            var mode = ParserMode.FirstLine;

            var response = new HttpResponse { Headers = new WebHeaderCollection() };

            while ((line = reader.ReadLine()) != null)
                switch (mode)
                {
                    case ParserMode.FirstLine:
                        var components = line.Split(' ');
                        if (components.Length < 3)
                            throw new ArgumentException(
                                "Response does not contain a proper HTTP response first line. Allowed format example: HTTP/1.1 200 OK");

                        response.HttpVersion = components[0];
                        response.StatusCode = int.Parse(components[1]);
                        response.StatusMessage = components.ComponentsJoinedByString(" ", 2);

                        mode = ParserMode.Headers;
                        break;

                    case ParserMode.Headers:
                        if (string.IsNullOrEmpty(line))
                        {
                            mode = ParserMode.Body;
                            continue;
                        }

                        // Parse each header
                        var split = line.IndexOf(": ", StringComparison.Ordinal);
                        if (split < 1)
                            throw new ArgumentException(
                                $"Response contains an invalid header definition: \"{line}\". Missing whitespace between the headers and body?");

                        var headerName = line.Substring(0, split);
                        var headerValue = line.Substring(split + 1);
                        response.Headers.Add(headerName, headerValue);

                        break;

                    case ParserMode.Body:
                        response.Body = line + Environment.NewLine + reader.ReadToEnd();
                        break;
                }

            return response;
        }

        /// <summary>
        ///     Returns true if response string has been successfully parsed, otherwise false
        /// </summary>
        /// <param name="responseString"></param>
        /// <param name="response"></param>
        /// <param name="issues"></param>
        /// <returns></returns>
        public static bool TryParseHttpResponse(string responseString, out HttpResponse response, IssueLogger issues = null)
        {
            response = null;
            try
            {
                response = ParseHttpResponse(responseString);
                return true;
            }
            catch (Exception ex)
            {
                if (issues != null)
                    issues.Error(ValidationErrorCode.HttpParserError, $"Exception while parsing HTTP response", ex);
                return false;
            }
        }

        /// <summary>
        ///     Take query string formatted input (a=1&b=2) and return a dictionary
        ///     of values.
        /// </summary>
        /// <param name="input"></param>
        /// <returns></returns>
        public static NameValueCollection ParseQueryString(string input)
        {
            if (input != null && input[0] != '?') input = "?" + input;

            var output = HttpUtility.ParseQueryString(input);
            return output;
        }

        private enum ParserMode
        {
            FirstLine,
            Headers,
            Body
        }
    }
}<|MERGE_RESOLUTION|>--- conflicted
+++ resolved
@@ -67,11 +67,7 @@
                         var components = line.Split(' ');
 
                         if (components.Length < 2)
-<<<<<<< HEAD
-                            throw new HttpParserRequestException($"Request does not contain a proper HTTP request first line. Allowed format examples: GET https://graph.microsoft.com/beta/accessReviews(id) or GET HTTP/1.1  https://graph.microsoft.com/beta/accessReviews(id)");
-=======
                             throw new HttpParserRequestException($"Request does not contain a proper HTTP request first line. Allowed format examples: GET https://graph.microsoft.com/beta/accessReviews(id) or GET https://graph.microsoft.com/beta/accessReviews(id) HTTP/1.1");
->>>>>>> f71d8c70
                         if (components[0].StartsWith("HTTP/"))
                             throw new HttpParserRequestException("Request contains an HTTP response.");
 
