--- conflicted
+++ resolved
@@ -72,11 +72,7 @@
                             throw new HttpParserRequestException("Request contains an HTTP response.");
 
                         string url;
-<<<<<<< HEAD
-                        var httpVersion = components.Last().StartsWith("HTTP/") ? components[1] : "HTTP/1.1";
-=======
                         var httpVersion = components.Skip(1).First().StartsWith("HTTP/") ? components[1] : "HTTP/1.1";
->>>>>>> c8e23747
                         if (components.Length > 2)
                         {
                             //Assume Odata Uri in the form https://graph.microsoft.com/beta/riskyUsers?$filter=riskLevel eq microsoft.graph.riskLevel'medium'
