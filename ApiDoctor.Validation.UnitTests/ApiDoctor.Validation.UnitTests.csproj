﻿<Project Sdk="Microsoft.NET.Sdk">
  <PropertyGroup>
    <TargetFramework>net5.0</TargetFramework>
    <OutputType>Library</OutputType>
    <SolutionDir Condition="$(SolutionDir) == '' Or $(SolutionDir) == '*Undefined*'">..\</SolutionDir>
    <RestorePackages>true</RestorePackages>
    <GenerateAssemblyInfo>false</GenerateAssemblyInfo>
  </PropertyGroup>
  <PropertyGroup>
    <AssemblyOriginatorKeyFile>..\ApiDoctor.Console\35MSSharedLib1024.snk</AssemblyOriginatorKeyFile>
  </PropertyGroup>
  <PropertyGroup>
    <DelaySign>false</DelaySign>
    <SignAssembly>false</SignAssembly>
  </PropertyGroup>
  <ItemGroup>
<<<<<<< HEAD
    <Reference Include="nunit.framework, Version=3.6.1.0, Culture=neutral, PublicKeyToken=2638cd05610744eb, processorArchitecture=MSIL">
      <HintPath>..\packages\NUnit.3.6.1\lib\net45\nunit.framework.dll</HintPath>
    </Reference>
    <Reference Include="System" />
    <Reference Include="System.ComponentModel.Composition" />
    <Reference Include="System.Core" />
    <Reference Include="System.IO.Compression" />
    <Reference Include="System.Net.Http" />
    <Reference Include="System.Numerics" />
    <Reference Include="System.Xml.Linq" />
    <Reference Include="System.Data.DataSetExtensions" />
    <Reference Include="Microsoft.CSharp" />
    <Reference Include="System.Data" />
    <Reference Include="System.Xml" />
    <Reference Include="Newtonsoft.Json">
      <HintPath>..\packages\Newtonsoft.Json.6.0.8\lib\net45\Newtonsoft.Json.dll</HintPath>
    </Reference>
  </ItemGroup>
  <ItemGroup>
    <Compile Include="BrokenLinkTests.cs" />
    <Compile Include="DocFileForTesting.cs" />
    <Compile Include="DocFileTests.cs" />
    <Compile Include="ExtensionMethods.cs" />
    <Compile Include="HttpParserTests.cs" />
    <Compile Include="JsonRewriteTests.cs" />
    <Compile Include="MultipartMimeTests.cs" />
    <Compile Include="NullableTests.cs" />
    <Compile Include="ObjectGraphMergerTests.cs" />
    <Compile Include="Properties\Resources.Designer.cs">
=======
    <Compile Update="Properties\Resources.Designer.cs">
>>>>>>> c14210d9
      <AutoGen>True</AutoGen>
      <DesignTime>True</DesignTime>
      <DependentUpon>Resources.resx</DependentUpon>
    </Compile>
  </ItemGroup>
  <ItemGroup>
    <None Include="..\ApiDoctor.Console\35MSSharedLib1024.snk">
      <Link>35MSSharedLib1024.snk</Link>
    </None>
  </ItemGroup>
  <ItemGroup>
    <ProjectReference Include="..\ApiDoctor.Validation\ApiDoctor.Validation.csproj" />
    <ProjectReference Include="..\OSS\markdowndeep\MarkdownDeep\MarkdownDeep.csproj" />
  </ItemGroup>
  <ItemGroup>
    <Service Include="{82A7F48D-3B50-4B1E-B82E-3ADA8210C358}" />
  </ItemGroup>
  <ItemGroup>
    <EmbeddedResource Update="Properties\Resources.resx">
      <Generator>ResXFileCodeGenerator</Generator>
      <LastGenOutput>Resources.Designer.cs</LastGenOutput>
    </EmbeddedResource>
  </ItemGroup>
  <ItemGroup>
    <PackageReference Include="Microsoft.CSharp" Version="4.7.0" />
    <PackageReference Include="Microsoft.NET.Test.Sdk" Version="16.8.0" />
    <PackageReference Include="NUnit" Version="3.12.0" />
    <PackageReference Include="NUnit3TestAdapter" Version="3.17.0" />
    <PackageReference Include="System.ComponentModel.Composition" Version="5.0.0" />
    <PackageReference Include="System.Data.DataSetExtensions" Version="4.5.0" />
  </ItemGroup>
</Project><|MERGE_RESOLUTION|>--- conflicted
+++ resolved
@@ -14,39 +14,7 @@
     <SignAssembly>false</SignAssembly>
   </PropertyGroup>
   <ItemGroup>
-<<<<<<< HEAD
-    <Reference Include="nunit.framework, Version=3.6.1.0, Culture=neutral, PublicKeyToken=2638cd05610744eb, processorArchitecture=MSIL">
-      <HintPath>..\packages\NUnit.3.6.1\lib\net45\nunit.framework.dll</HintPath>
-    </Reference>
-    <Reference Include="System" />
-    <Reference Include="System.ComponentModel.Composition" />
-    <Reference Include="System.Core" />
-    <Reference Include="System.IO.Compression" />
-    <Reference Include="System.Net.Http" />
-    <Reference Include="System.Numerics" />
-    <Reference Include="System.Xml.Linq" />
-    <Reference Include="System.Data.DataSetExtensions" />
-    <Reference Include="Microsoft.CSharp" />
-    <Reference Include="System.Data" />
-    <Reference Include="System.Xml" />
-    <Reference Include="Newtonsoft.Json">
-      <HintPath>..\packages\Newtonsoft.Json.6.0.8\lib\net45\Newtonsoft.Json.dll</HintPath>
-    </Reference>
-  </ItemGroup>
-  <ItemGroup>
-    <Compile Include="BrokenLinkTests.cs" />
-    <Compile Include="DocFileForTesting.cs" />
-    <Compile Include="DocFileTests.cs" />
-    <Compile Include="ExtensionMethods.cs" />
-    <Compile Include="HttpParserTests.cs" />
-    <Compile Include="JsonRewriteTests.cs" />
-    <Compile Include="MultipartMimeTests.cs" />
-    <Compile Include="NullableTests.cs" />
-    <Compile Include="ObjectGraphMergerTests.cs" />
-    <Compile Include="Properties\Resources.Designer.cs">
-=======
     <Compile Update="Properties\Resources.Designer.cs">
->>>>>>> c14210d9
       <AutoGen>True</AutoGen>
       <DesignTime>True</DesignTime>
       <DependentUpon>Resources.resx</DependentUpon>
