--- conflicted
+++ resolved
@@ -11,28 +11,15 @@
     [XmlRoot("Annotations", Namespace = ODataParser.EdmNamespace)]
     public class Annotations : XmlBackedObject, Transformation.ITransformable
     {
-<<<<<<< HEAD
         [XmlAttribute("Target"), SortBy]
         public string Target { get; set; }
 
         public void ApplyTransformation(Transformation.BaseModifications mods, EntityFramework edmx, string[] versions)
         {
-            TransformationHelper.ApplyTransformation(this, mods, edmx, versions);
-        }
-
-		[XmlIgnore]
-        public string ElementIdentifier { get { return this.Target; } set { this.Target = value; } }
-		
-=======
-        public Annotations()
         {
             this.AnnotationList = new List<Annotation>();
         }
 
-        [XmlElement("Target")]
-        public string Target { get; set; }
-
->>>>>>> df73f3e7
         [XmlElement("Annotation", Namespace = ODataParser.EdmNamespace)]
         public List<Annotation> AnnotationList { get; set; }
     }
