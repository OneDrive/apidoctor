﻿using ApiDocs.Validation.OData.Transformation;
using System;
using System.Collections.Generic;
using System.Linq;
using System.Text;
using System.Threading.Tasks;
using System.Xml.Serialization;

namespace ApiDocs.Validation.OData
{
    [XmlRoot("Annotations", Namespace = ODataParser.EdmNamespace)]
    public class Annotations : XmlBackedTransformableObject
    {
        public Annotations()
        {
            this.AnnotationList = new List<Annotation>();
        }

        [XmlAttribute("Target"), SortBy]
        public string Target { get; set; }

<<<<<<< HEAD
        public string ElementIdentifier { get; set; }

        public void ApplyTransformation(Transformation.BaseModifications mods, EntityFramework edmx, string[] versions)
        {
            this.AnnotationList = new List<Annotation>();
        }

        [XmlElement("Annotation", Namespace = ODataParser.EdmNamespace)]
        public List<Annotation> AnnotationList { get; set; }
=======
        [XmlIgnore]
        public override string ElementIdentifier { get { return this.Target; } set { this.Target = value; } }

>>>>>>> fc88865a
    }
}<|MERGE_RESOLUTION|>--- conflicted
+++ resolved
@@ -13,26 +13,17 @@
     {
         public Annotations()
         {
-            this.AnnotationList = new List<Annotation>();
+            this.Annotation = new List<Annotation>();
         }
+    
+        [XmlElement("Annotation")]
+        public List<Annotation> Annotation { get; set; }
 
         [XmlAttribute("Target"), SortBy]
         public string Target { get; set; }
 
-<<<<<<< HEAD
-        public string ElementIdentifier { get; set; }
-
-        public void ApplyTransformation(Transformation.BaseModifications mods, EntityFramework edmx, string[] versions)
-        {
-            this.AnnotationList = new List<Annotation>();
-        }
-
-        [XmlElement("Annotation", Namespace = ODataParser.EdmNamespace)]
-        public List<Annotation> AnnotationList { get; set; }
-=======
         [XmlIgnore]
         public override string ElementIdentifier { get { return this.Target; } set { this.Target = value; } }
 
->>>>>>> fc88865a
     }
 }