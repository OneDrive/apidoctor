﻿/*
 * Markdown Scanner
 * Copyright (c) Microsoft Corporation
 * All rights reserved. 
 * 
 * MIT License
 * 
 * Permission is hereby granted, free of charge, to any person obtaining a copy of 
 * this software and associated documentation files (the ""Software""), to deal in 
 * the Software without restriction, including without limitation the rights to use, 
 * copy, modify, merge, publish, distribute, sublicense, and/or sell copies of the
 * Software, and to permit persons to whom the Software is furnished to do so, 
 * subject to the following conditions:
 * 
 * The above copyright notice and this permission notice shall be included in all 
 * copies or substantial portions of the Software.
 * 
 * THE SOFTWARE IS PROVIDED *AS IS*, WITHOUT WARRANTY OF ANY KIND, EXPRESS OR IMPLIED, 
 * INCLUDING BUT NOT LIMITED TO THE WARRANTIES OF MERCHANTABILITY, FITNESS FOR A 
 * PARTICULAR PURPOSE AND NONINFRINGEMENT. IN NO EVENT SHALL THE AUTHORS OR COPYRIGHT 
 * HOLDERS BE LIABLE FOR ANY CLAIM, DAMAGES OR OTHER LIABILITY, WHETHER IN AN ACTION 
 * OF CONTRACT, TORT OR OTHERWISE, ARISING FROM, OUT OF OR IN CONNECTION WITH THE 
 * SOFTWARE OR THE USE OR OTHER DEALINGS IN THE SOFTWARE.
 */

namespace ApiDocs.Validation.OData
{
    using System;
    using System.Collections.Generic;
    using System.Xml.Serialization;
    using Transformation;

<<<<<<< HEAD
	[XmlRoot("EnumType", Namespace = ODataParser.EdmNamespace)]
    public class EnumType : XmlBackedObject, Transformation.ITransformable, IOdataAnnotatable, IODataNavigable
=======
    public class EnumType : XmlBackedTransformableObject
>>>>>>> fc88865a
    {
        public EnumType()
        {
            this.Annotation = new List<Annotation>();
        }

        [XmlElement("Annotation", Namespace = ODataParser.EdmNamespace)]
        public List<Annotation> Annotation { get; set; }

        [XmlAttribute("Name"), SortBy]
        public string Name { get; set; }

        [XmlAttribute("UnderlyingType"), ContainsType]
        public string UnderlyingType { get; set; }

        [XmlAttribute("IsFlags")]
        public bool IsFlags { get; set; }

        [XmlElement("Member"), Sortable]
        public List<EnumMember> Members { get; set; }

<<<<<<< HEAD
        public void ApplyTransformation(BaseModifications mods, EntityFramework edmx, string[] versions)
        {
            TransformationHelper.ApplyTransformation(this, mods, edmx, versions);
        }
		
		public string TypeIdentifier
        {
            get
            {
                return this.Name;
            }
        }

        [XmlIgnore]
        public string ElementIdentifier { get { return this.Name; } set { this.Name = value; } }
		
		public IODataNavigable NavigateByEntityTypeKey(EntityFramework edmx)
        {
            throw new NotImplementedException();
        }

        public IODataNavigable NavigateByUriComponent(string component, EntityFramework edmx)
        {
            throw new NotImplementedException();
        }

=======

        [XmlIgnore]
        public override string ElementIdentifier { get { return this.Name; } set { this.Name = value; } }
>>>>>>> fc88865a

    }

    public class EnumMember : XmlBackedTransformableObject
    {
        [XmlAttribute("Name"), SortBy]
        public string Name { get; set; }

        [XmlAttribute("Value")]
        public string Value { get; set; }

        [XmlIgnore]
        public override string ElementIdentifier { get { return this.Name; } set { this.Name = value; } }

    }
}<|MERGE_RESOLUTION|>--- conflicted
+++ resolved
@@ -30,12 +30,8 @@
     using System.Xml.Serialization;
     using Transformation;
 
-<<<<<<< HEAD
 	[XmlRoot("EnumType", Namespace = ODataParser.EdmNamespace)]
-    public class EnumType : XmlBackedObject, Transformation.ITransformable, IOdataAnnotatable, IODataNavigable
-=======
-    public class EnumType : XmlBackedTransformableObject
->>>>>>> fc88865a
+    public class EnumType : XmlBackedTransformableObject, IOdataAnnotatable, IODataNavigable
     {
         public EnumType()
         {
@@ -57,24 +53,11 @@
         [XmlElement("Member"), Sortable]
         public List<EnumMember> Members { get; set; }
 
-<<<<<<< HEAD
-        public void ApplyTransformation(BaseModifications mods, EntityFramework edmx, string[] versions)
-        {
-            TransformationHelper.ApplyTransformation(this, mods, edmx, versions);
-        }
-		
-		public string TypeIdentifier
-        {
-            get
-            {
-                return this.Name;
-            }
-        }
 
         [XmlIgnore]
-        public string ElementIdentifier { get { return this.Name; } set { this.Name = value; } }
-		
-		public IODataNavigable NavigateByEntityTypeKey(EntityFramework edmx)
+        public override string ElementIdentifier { get { return this.Name; } set { this.Name = value; } }
+
+        public IODataNavigable NavigateByEntityTypeKey(EntityFramework edmx)
         {
             throw new NotImplementedException();
         }
@@ -82,13 +65,7 @@
         public IODataNavigable NavigateByUriComponent(string component, EntityFramework edmx)
         {
             throw new NotImplementedException();
-        }
-
-=======
-
-        [XmlIgnore]
-        public override string ElementIdentifier { get { return this.Name; } set { this.Name = value; } }
->>>>>>> fc88865a
+        }        
 
     }
 
