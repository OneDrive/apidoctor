﻿/*
 * Markdown Scanner
 * Copyright (c) Microsoft Corporation
 * All rights reserved. 
 * 
 * MIT License
 * 
 * Permission is hereby granted, free of charge, to any person obtaining a copy of 
 * this software and associated documentation files (the ""Software""), to deal in 
 * the Software without restriction, including without limitation the rights to use, 
 * copy, modify, merge, publish, distribute, sublicense, and/or sell copies of the
 * Software, and to permit persons to whom the Software is furnished to do so, 
 * subject to the following conditions:
 * 
 * The above copyright notice and this permission notice shall be included in all 
 * copies or substantial portions of the Software.
 * 
 * THE SOFTWARE IS PROVIDED *AS IS*, WITHOUT WARRANTY OF ANY KIND, EXPRESS OR IMPLIED, 
 * INCLUDING BUT NOT LIMITED TO THE WARRANTIES OF MERCHANTABILITY, FITNESS FOR A 
 * PARTICULAR PURPOSE AND NONINFRINGEMENT. IN NO EVENT SHALL THE AUTHORS OR COPYRIGHT 
 * HOLDERS BE LIABLE FOR ANY CLAIM, DAMAGES OR OTHER LIABILITY, WHETHER IN AN ACTION 
 * OF CONTRACT, TORT OR OTHERWISE, ARISING FROM, OUT OF OR IN CONNECTION WITH THE 
 * SOFTWARE OR THE USE OR OTHER DEALINGS IN THE SOFTWARE.
 */

namespace ApiDocs.Validation.OData
{
    using System;
    using System.Collections.Generic;
    using System.ComponentModel;
    using System.Linq;
    using System.Xml.Linq;
    using System.Xml.Serialization;
    using Transformation;

    [XmlRoot("ComplexType", Namespace = ODataParser.EdmNamespace)]
<<<<<<< HEAD
    public class ComplexType : XmlBackedObject, IODataNavigable, Transformation.ITransformable, IOdataAnnotatable
=======
    public class ComplexType : XmlBackedTransformableObject, IODataNavigable
>>>>>>> fc88865a
    {
        public ComplexType()
        {
            this.Properties = new List<Property>();
            this.Annotation = new List<Annotation>();
        }

        [XmlAttribute("Name"), SortBy]
        public string Name { get; set; }

        [XmlAttribute("OpenType"), DefaultValue(false)]
        public bool OpenType { get; set; }

        [XmlAttribute("BaseType"), ContainsType]
        public string BaseType { get; set; }

        [XmlElement("Property", Namespace = ODataParser.EdmNamespace), Sortable]
        public List<Property> Properties { get; set; }

        [XmlElement("Annotation", Namespace = ODataParser.EdmNamespace)]
        public List<Annotation> Annotation { get; set; }

        [XmlAttribute("WorkloadName", Namespace = ODataParser.AgsNamespace)]
        public string WorkloadName { get; set; }

        public virtual IODataNavigable NavigateByEntityTypeKey(EntityFramework edmx)
        {
            if (this.OpenType)
            {
                // TODO: This isn't illegal, but we don't know what you're going to get back anyway, so we just treat it the same for now.
            }
            throw new NotSupportedException("ComplexType cannot be navigated by key.");
        }

        public virtual IODataNavigable NavigateByUriComponent(string component, EntityFramework edmx)
        {
            var propertyMatch = (from p in this.Properties
                where p.Name == component
                select p).FirstOrDefault();
            if (null != propertyMatch)
            {
                var identifier = propertyMatch.Type;
                if (identifier.StartsWith("Collection("))
                {
                    var innerId = identifier.Substring(11, identifier.Length - 12);
                    return new ODataCollection(innerId);
                }
                return edmx.ResourceWithIdentifier<IODataNavigable>(identifier);
            }

            return null;
        }

        public string TypeIdentifier
        {
            get { return Name; }
        }

        public override void ApplyTransformation(BaseModifications mods, EntityFramework edmx, string[] versions)
        {
            TransformationHelper.ApplyTransformation(this, mods, edmx, versions, (name, modPropValue) =>
            {
                if (name == "GraphEntityTypeName")
                {
                    WorkloadName = this.Name;
                    this.Name = (string)modPropValue;
                    // Need to rename the references to this entity type through the EntityFramework   
                    edmx.RenameEntityType(this);
                    return true;
                }
                return false;
            });
        }

        [XmlIgnore]
        public override string ElementIdentifier { get { return this.Name; } set { this.Name = value; } }

    }
}<|MERGE_RESOLUTION|>--- conflicted
+++ resolved
@@ -34,11 +34,7 @@
     using Transformation;
 
     [XmlRoot("ComplexType", Namespace = ODataParser.EdmNamespace)]
-<<<<<<< HEAD
-    public class ComplexType : XmlBackedObject, IODataNavigable, Transformation.ITransformable, IOdataAnnotatable
-=======
     public class ComplexType : XmlBackedTransformableObject, IODataNavigable
->>>>>>> fc88865a
     {
         public ComplexType()
         {
