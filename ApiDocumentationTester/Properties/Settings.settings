﻿<?xml version='1.0' encoding='utf-8'?>
<SettingsFile xmlns="http://schemas.microsoft.com/VisualStudio/2004/01/settings" CurrentProfile="(Default)" GeneratedClassNamespace="ApiDocumentationTester.Properties" GeneratedClassName="Settings">
  <Profiles />
  <Settings>
    <Setting Name="LastOpenedPath" Type="System.String" Scope="User">
      <Value Profile="(Default)" />
    </Setting>
    <Setting Name="ApiBaseRoot" Type="System.String" Scope="User">
      <Value Profile="(Default)"></Value>
    </Setting>
    <Setting Name="ClientId" Type="System.String" Scope="User">
      <Value Profile="(Default)"></Value>
    </Setting>
    <Setting Name="AuthScopes" Type="System.String" Scope="User">
      <Value Profile="(Default)">wl.signin</Value>
    </Setting>
    <Setting Name="RequestParametersFile" Type="System.String" Scope="User">
<<<<<<< HEAD
      <Value Profile="(Default)">/internal/test-scenarios.json</Value>
=======
      <Value Profile="(Default)">api-automation.json</Value>
>>>>>>> 30cafe55
    </Setting>
  </Settings>
</SettingsFile><|MERGE_RESOLUTION|>--- conflicted
+++ resolved
@@ -15,11 +15,7 @@
       <Value Profile="(Default)">wl.signin</Value>
     </Setting>
     <Setting Name="RequestParametersFile" Type="System.String" Scope="User">
-<<<<<<< HEAD
       <Value Profile="(Default)">/internal/test-scenarios.json</Value>
-=======
-      <Value Profile="(Default)">api-automation.json</Value>
->>>>>>> 30cafe55
     </Setting>
   </Settings>
 </SettingsFile>