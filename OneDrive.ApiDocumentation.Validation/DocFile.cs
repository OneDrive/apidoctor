--- conflicted
+++ resolved
@@ -157,13 +157,9 @@
         private static bool IsHeaderBlock(MarkdownDeep.Block block, int maxDepth = 2)
         {
             if (null == block)
-<<<<<<< HEAD
             {
                 return false;
             }
-=======
-                return false;
->>>>>>> 85fb623d
 
             var blockType = block.BlockType;
             if (maxDepth >= 1 && blockType == MarkdownDeep.BlockType.h1) 
@@ -233,10 +229,10 @@
                         detectedErrors.Add(new ValidationWarning(ValidationErrorCode.MissingHeaderBlock, null, "Paragraph text found before a valid header: {0}", this.DisplayName));
                     }
                     else if (IsHeaderBlock(previousHeaderBlock))
-                    {
-                        methodDescription = block.Content;
-                        detectedErrors.Add(new ValidationMessage(null, "Found description: {0}", methodDescription));
-                    }
+                {
+                    methodDescription = block.Content;
+                    detectedErrors.Add(new ValidationMessage(null, "Found description: {0}", methodDescription));
+                }
                 }
                 else if (block.BlockType == MarkdownDeep.BlockType.html)
                 {
